--- conflicted
+++ resolved
@@ -1,629 +1,456 @@
 {
- "cells": [
-  {
-   "cell_type": "code",
-   "execution_count": 6,
-   "metadata": {},
-   "outputs": [
-    {
-     "name": "stderr",
-     "output_type": "stream",
-     "text": [
-      "/home/trevor/.local/lib/python3.10/site-packages/matplotlib/projections/__init__.py:63: UserWarning: Unable to import Axes3D. This may be due to multiple versions of Matplotlib being installed (e.g. as a system package and as a pip package). As a result, the 3D projection is not available.\n",
-      "  warnings.warn(\"Unable to import Axes3D. This may be due to multiple versions of \"\n"
-     ]
+  "cells": [
+    {
+      "cell_type": "code",
+      "execution_count": 6,
+      "metadata": {},
+      "outputs": [
+        {
+          "name": "stderr",
+          "output_type": "stream",
+          "text": [
+            "/home/trevor/.local/lib/python3.10/site-packages/matplotlib/projections/__init__.py:63: UserWarning: Unable to import Axes3D. This may be due to multiple versions of Matplotlib being installed (e.g. as a system package and as a pip package). As a result, the 3D projection is not available.\n",
+            "  warnings.warn(\"Unable to import Axes3D. This may be due to multiple versions of \"\n"
+          ]
+        }
+      ],
+      "source": [
+        "# External libraries\n",
+        "import numpy as np\n",
+        "from matplotlib import pyplot as plt\n",
+        "\n",
+        "# Drake dependencies\n",
+        "from pydrake.all import (\n",
+        "    DiagramBuilder,\n",
+        "    Simulator,\n",
+        "    StartMeshcat,\n",
+        "    MultibodyPlant,\n",
+        "    Demultiplexer,\n",
+        "    DiscreteContactApproximation,\n",
+        "    ConstantVectorSource,\n",
+        "    Parser,\n",
+        "    AddMultibodyPlantSceneGraph,\n",
+        "    ConstantVectorSource,\n",
+        "    DiagramBuilder,\n",
+        "    JointSliders,\n",
+        "    MeshcatVisualizer,\n",
+        "    MeshcatVisualizerParams,\n",
+        "    MultibodyPlant,\n",
+        "    MultibodyPositionToGeometryPose,\n",
+        "    Multiplexer,\n",
+        "    Parser,\n",
+        "    PrismaticJoint,\n",
+        "    SceneGraph,\n",
+        "    SpatialInertia,\n",
+        "    Sphere,\n",
+        "    UnitInertia,\n",
+        "    MeshcatVisualizerParams,\n",
+        "    LoadModelDirectivesFromString,\n",
+        "    ProcessModelDirectives,\n",
+        "    AddDefaultVisualization\n",
+        ")\n",
+        "\n",
+        "# Custom classes and functions\n",
+        "from ShishKebot.CartesianStiffnessController import CartesianStiffnessController\n",
+        "from ShishKebot.TrajectoryPublisher import TrajectoryPublisher\n",
+        "\n",
+        "# Helper functions\n",
+        "import manipulation\n",
+        "from manipulation.meshcat_utils import MeshcatSliders, StopButton\n",
+        "from manipulation.scenarios import AddShape\n",
+        "from manipulation.utils import RenderDiagram\n",
+        "from manipulation.scenarios import AddRgbdSensors\n",
+        "import os\n",
+        "import sys "
+      ]
+    },
+    {
+      "cell_type": "code",
+      "execution_count": 7,
+      "metadata": {},
+      "outputs": [
+        {
+          "name": "stderr",
+          "output_type": "stream",
+          "text": [
+            "INFO:drake:Meshcat listening for connections at http://localhost:7001\n"
+          ]
+        }
+      ],
+      "source": [
+        "meshcat = StartMeshcat()\n",
+        "meshcat.SetProperty(\"/Background\", \"visible\", False)\n",
+        "meshcat.SetProperty(\"/Cameras/default/rotated/<object>\", \"zoom\", 10.5)"
+      ]
+    },
+    {
+      "cell_type": "code",
+      "execution_count": 8,
+      "metadata": {},
+      "outputs": [],
+      "source": [
+        "iiwa1_directive = f\"\"\"\n",
+        "directives:\n",
+        "- add_model:\n",
+        "    name: iiwa1\n",
+        "    file: package://drake_models/iiwa_description/sdf/iiwa7_with_box_collision.sdf\n",
+        "    default_joint_positions:\n",
+        "        iiwa_joint_1: [0.0]\n",
+        "        iiwa_joint_2: [0.0]\n",
+        "        iiwa_joint_3: [0.0]\n",
+        "        iiwa_joint_4: [0.0]\n",
+        "        iiwa_joint_5: [0.0]\n",
+        "        iiwa_joint_6: [0.0]\n",
+        "        iiwa_joint_7: [0.0]\n",
+        "- add_weld:\n",
+        "    parent: world\n",
+        "    child: iiwa1::iiwa_link_0\n",
+        "    X_PC:\n",
+        "        translation: [0, 0.5, 0]\n",
+        "- add_model:\n",
+        "    name: wsg1\n",
+        "    file: package://manipulation/schunk_wsg_50_welded_fingers.sdf\n",
+        "- add_weld:\n",
+        "    parent: iiwa1::iiwa_link_7\n",
+        "    child: wsg1::body\n",
+        "    X_PC:\n",
+        "        translation: [0, 0, 0.09]\n",
+        "        rotation: !Rpy {{ deg: [90, 0, 90]}}\n",
+        "\n",
+        "- add_model:\n",
+        "    name: skewer\n",
+        "    file: file://{os.getcwd()}/Models/skewer_5mm.sdf\n",
+        "    # default_free_body_pose:\n",
+        "    #     skewer_5mm:\n",
+        "    #         translation: [0.05, 0.2, 2]         \n",
+        "- add_weld:\n",
+        "    parent: wsg1::body\n",
+        "    child: skewer::skewer_5mm\n",
+        "    X_PC:\n",
+        "        translation: [0, 0, 0]\n",
+        "        rotation: !Rpy {{ deg: [270, 0, 0]}}\n",
+        "\"\"\"\n",
+        "\n",
+        "iiwa2_directive = f\"\"\"\n",
+        "directives:\n",
+        "- add_model:\n",
+        "    name: iiwa2\n",
+        "    file: package://drake_models/iiwa_description/sdf/iiwa7_with_box_collision.sdf\n",
+        "    default_joint_positions:\n",
+        "        iiwa_joint_1: [0.0]\n",
+        "        iiwa_joint_2: [0.6]\n",
+        "        iiwa_joint_3: [0.0]\n",
+        "        iiwa_joint_4: [-1.75]\n",
+        "        iiwa_joint_5: [0.0]\n",
+        "        iiwa_joint_6: [1.0]\n",
+        "        iiwa_joint_7: [0.0]\n",
+        "- add_weld:\n",
+        "    parent: world\n",
+        "    child: iiwa2::iiwa_link_0\n",
+        "    X_PC:\n",
+        "        translation: [0, -0.5, 0]\n",
+        "- add_model:\n",
+        "    name: wsg2\n",
+        "    file: package://manipulation/schunk_wsg_50_welded_fingers.sdf\n",
+        "- add_weld:\n",
+        "    parent: iiwa2::iiwa_link_7\n",
+        "    child: wsg2::body\n",
+        "    X_PC:\n",
+        "        translation: [0, 0, 0.09]\n",
+        "        rotation: !Rpy {{ deg: [90, 0, 90]}}\n",
+        "\"\"\"\n",
+        "\n",
+        "world_directive = f\"\"\"\n",
+        "directives:\n",
+        "- add_model:\n",
+        "    name: table\n",
+        "    file: file://{os.getcwd()}/Models/ground.sdf\n",
+        "- add_weld:\n",
+        "    parent: world\n",
+        "    child: table::base\n",
+        "\n",
+        "- add_model:\n",
+        "    name: cube\n",
+        "    file: file://{os.getcwd()}/Models/cube_food.sdf\n",
+        "    default_free_body_pose:\n",
+        "        cube_food:\n",
+        "            rotation: !Rpy {{ deg: [{np.random.rand()*180}, {np.random.rand()*180}, {np.random.rand()*180}]}}\n",
+        "            translation: {[-0.4-np.random.rand()*0.6, np.random.rand() - 1, 0]}\n",
+        "- add_model:\n",
+        "    name: cube2\n",
+        "    file: file://{os.getcwd()}/Models/cube_food.sdf\n",
+        "    default_free_body_pose:\n",
+        "        cube_food:\n",
+        "            rotation: !Rpy {{ deg: [{np.random.rand()*180}, {np.random.rand()*180}, {np.random.rand()*180}]}}\n",
+        "            translation: {[-0.4-np.random.rand()*0.6, np.random.rand() - 1, .1]}\n",
+        "- add_model:\n",
+        "    name: cube3\n",
+        "    file: file://{os.getcwd()}/Models/cube_food.sdf\n",
+        "    default_free_body_pose:\n",
+        "        cube_food:\n",
+        "            rotation: !Rpy {{ deg: [{np.random.rand()*180}, {np.random.rand()*180}, {np.random.rand()*180}]}}\n",
+        "            translation: {[-0.4-np.random.rand()*0.6, np.random.rand() - 1, .2]}\n",
+        "\n",
+        "- add_frame:\n",
+        "    name: camera0_origin\n",
+        "    X_PF:\n",
+        "        base_frame: world\n",
+        "        # rotation: !Rpy {{ deg: [180, 0, 0]}}\n",
+        "        # translation: [0, 0, 4]\n",
+        "        rotation: !Rpy {{ deg: [225, 0, 0]}}\n",
+        "        translation: [-0.7, -1.5, 0.5]\n",
+        "- add_model:\n",
+        "    name: camera0\n",
+        "    file: package://manipulation/camera_box.sdf\n",
+        "- add_weld:\n",
+        "    parent: camera0_origin\n",
+        "    child: camera0::base\n",
+        "\n",
+        "- add_frame:\n",
+        "    name: camera1_origin\n",
+        "    X_PF:\n",
+        "        base_frame: world\n",
+        "        rotation: !Rpy {{ deg: [135, 0, 0]}}\n",
+        "        translation: [-0.7, 0.5, 0.5]\n",
+        "- add_model:\n",
+        "    name: camera1\n",
+        "    file: package://manipulation/camera_box.sdf\n",
+        "- add_weld:\n",
+        "    parent: camera1_origin\n",
+        "    child: camera1::base\n",
+        "\"\"\""
+      ]
+    },
+    {
+      "cell_type": "code",
+      "execution_count": 11,
+      "metadata": {},
+      "outputs": [],
+      "source": [
+        "builder = DiagramBuilder()"
+      ]
+    },
+    {
+      "cell_type": "code",
+      "execution_count": 12,
+      "metadata": {},
+      "outputs": [
+        {
+          "data": {
+            "text/plain": [
+              "<pydrake.geometry.MeshcatVisualizer at 0x72bfbc74bc30>"
+            ]
+          },
+          "execution_count": 12,
+          "metadata": {},
+          "output_type": "execute_result"
+        }
+      ],
+      "source": [
+        "# Add iiwa1 to the scene\n",
+        "iiwa1_plant, iiwa1_scene_graph = AddMultibodyPlantSceneGraph(builder, time_step=1e-3)\n",
+        "iiwa1_plant.set_name(\"iiwa1_plant\")\n",
+        "iiwa1_scene_graph.set_name(\"iiwa1_scene_graph\")\n",
+        "iiwa1_plant.set_discrete_contact_approximation(DiscreteContactApproximation.kSap)\n",
+        "directives = LoadModelDirectivesFromString(iiwa1_directive)\n",
+        "parser = Parser(iiwa1_plant)\n",
+        "parser.package_map().Add(\"manipulation\", manipulation.__path__[0] + \"/models/\")\n",
+        "models = ProcessModelDirectives(directives, iiwa1_plant, parser)\n",
+        "iiwa1 = iiwa1_plant.GetModelInstanceByName(\"iiwa1\")\n",
+        "wsg1 = iiwa1_plant.GetModelInstanceByName(\"wsg1\")\n",
+        "iiwa1_plant.Finalize()\n",
+        "\n",
+        "# Meshcat\n",
+        "params = MeshcatVisualizerParams()\n",
+        "params.prefix = \"iiwa1\"\n",
+        "MeshcatVisualizer.AddToBuilder(builder, iiwa1_scene_graph, meshcat, params)"
+      ]
+    },
+    {
+      "cell_type": "code",
+      "execution_count": 13,
+      "metadata": {},
+      "outputs": [
+        {
+          "data": {
+            "text/plain": [
+              "<pydrake.geometry.MeshcatVisualizer at 0x72bfd0b18370>"
+            ]
+          },
+          "execution_count": 13,
+          "metadata": {},
+          "output_type": "execute_result"
+        }
+      ],
+      "source": [
+        "# Add iiwa2 to the scene\n",
+        "iiwa2_plant, iiwa2_scene_graph = AddMultibodyPlantSceneGraph(builder, time_step=1e-3)\n",
+        "iiwa2_plant.set_name(\"iiwa2_plant\")\n",
+        "iiwa2_scene_graph.set_name(\"iiwa2_scene_graph\")\n",
+        "iiwa2_plant.set_discrete_contact_approximation(DiscreteContactApproximation.kSap)\n",
+        "directives = LoadModelDirectivesFromString(iiwa2_directive)\n",
+        "parser = Parser(iiwa2_plant)\n",
+        "parser.package_map().Add(\"manipulation\", manipulation.__path__[0] + \"/models/\")\n",
+        "models = ProcessModelDirectives(directives, iiwa2_plant, parser)\n",
+        "iiwa2 = iiwa2_plant.GetModelInstanceByName(\"iiwa2\")\n",
+        "wsg2 = iiwa2_plant.GetModelInstanceByName(\"wsg2\")\n",
+        "iiwa2_plant.Finalize()\n",
+        "\n",
+        "# Meshcat\n",
+        "params = MeshcatVisualizerParams()\n",
+        "params.prefix = \"iiwa2\"\n",
+        "MeshcatVisualizer.AddToBuilder(builder, iiwa2_scene_graph, meshcat, params)"
+      ]
+    },
+    {
+      "cell_type": "code",
+      "execution_count": 14,
+      "metadata": {},
+      "outputs": [
+        {
+          "name": "stderr",
+          "output_type": "stream",
+          "text": [
+            "WARNING:drake://mnt/shared/repos/Shish-Kebot/Models/ground.sdf: warning: Rigid geometries defined with the tag drake:rigid_hydroelastic should not contain the tag drake:hydroelastic_modulus. The specified value (1000000) will be ignored.\n"
+          ]
+        }
+      ],
+      "source": [
+        "# Add world models to the scene\n",
+        "world_plant, world_scene_graph = AddMultibodyPlantSceneGraph(builder, time_step=1e-3)\n",
+        "world_plant.set_name(\"world_plant\")\n",
+        "world_scene_graph.set_name(\"world_scene_graph\")\n",
+        "world_plant.set_discrete_contact_approximation(DiscreteContactApproximation.kSap)\n",
+        "directives = LoadModelDirectivesFromString(world_directive)\n",
+        "parser = Parser(world_plant)\n",
+        "parser.package_map().Add(\"manipulation\", manipulation.__path__[0] + \"/models/\")\n",
+        "models = ProcessModelDirectives(directives, world_plant, parser)\n",
+        "world_plant.Finalize()\n",
+        "\n",
+        "# Meshcat\n",
+        "params = MeshcatVisualizerParams()\n",
+        "params.prefix = \"world\"\n",
+        "MeshcatVisualizer.AddToBuilder(builder, world_scene_graph, meshcat, params)\n",
+        "\n",
+        "# Add the cameras to the diagram\n",
+        "AddRgbdSensors(builder, world_plant, world_scene_graph)"
+      ]
+    },
+    {
+      "cell_type": "code",
+      "execution_count": null,
+      "metadata": {},
+      "outputs": [],
+      "source": [
+        "# Add our torque controller\n",
+        "controller: CartesianStiffnessController = builder.AddSystem(CartesianStiffnessController(plant, \"iiwa1\", \"wsg1\"))\n",
+        "controller.SetGains(\n",
+        "    position=(10.0, 5.0),\n",
+        "    orientation=(10.0, 5.0),\n",
+        "    null_space=5.0\n",
+        ")\n",
+        "\n",
+        "# Wire up controller torque to iiwa torque\n",
+        "builder.Connect(controller.GetOutputPort(\"iiwa_torque_cmd\"), plant.get_actuation_input_port(iiwa))\n",
+        "\n",
+        "# Extract state from plant and feed to controller\n",
+        "state_demultiplexer = builder.AddSystem(Demultiplexer([7,7]))\n",
+        "builder.Connect(plant.get_state_output_port(iiwa), state_demultiplexer.get_input_port(0))\n",
+        "builder.Connect(state_demultiplexer.get_output_port(0), controller.GetInputPort(\"iiwa_position_measured\"))\n",
+        "builder.Connect(state_demultiplexer.get_output_port(1), controller.GetInputPort(\"iiwa_velocity_measured\"))"
+      ]
+    },
+    {
+      "cell_type": "code",
+      "execution_count": null,
+      "metadata": {},
+      "outputs": [
+        {
+          "ename": "RuntimeError",
+          "evalue": "DiagramBuilder::Connect: Mismatched vector sizes while connecting output port iiwa_position_cmd of System Trajectory (size 7) to input port pose_desired of System ShishKebot.CartesianStiffnessController.CartesianStiffnessController@00000001054b8010 (size 6)",
+          "output_type": "error",
+          "traceback": [
+            "\u001b[0;31m---------------------------------------------------------------------------\u001b[0m",
+            "\u001b[0;31mRuntimeError\u001b[0m                              Traceback (most recent call last)",
+            "Cell \u001b[0;32mIn[11], line 7\u001b[0m\n\u001b[1;32m      4\u001b[0m builder\u001b[38;5;241m.\u001b[39mConnect(state_demultiplexer\u001b[38;5;241m.\u001b[39mget_output_port(\u001b[38;5;241m0\u001b[39m), trajectory\u001b[38;5;241m.\u001b[39mGetInputPort(\u001b[38;5;124m\"\u001b[39m\u001b[38;5;124miiwa_position_measured\u001b[39m\u001b[38;5;124m\"\u001b[39m))\n\u001b[1;32m      5\u001b[0m builder\u001b[38;5;241m.\u001b[39mConnect(test_target\u001b[38;5;241m.\u001b[39mget_output_port(\u001b[38;5;241m0\u001b[39m), trajectory\u001b[38;5;241m.\u001b[39mGetInputPort(\u001b[38;5;124m\"\u001b[39m\u001b[38;5;124mtarget_position\u001b[39m\u001b[38;5;124m\"\u001b[39m))\n\u001b[0;32m----> 7\u001b[0m \u001b[43mbuilder\u001b[49m\u001b[38;5;241;43m.\u001b[39;49m\u001b[43mConnect\u001b[49m\u001b[43m(\u001b[49m\u001b[43mtrajectory\u001b[49m\u001b[38;5;241;43m.\u001b[39;49m\u001b[43mget_output_port\u001b[49m\u001b[43m(\u001b[49m\u001b[38;5;241;43m0\u001b[39;49m\u001b[43m)\u001b[49m\u001b[43m,\u001b[49m\u001b[43m \u001b[49m\u001b[43mcontroller\u001b[49m\u001b[38;5;241;43m.\u001b[39;49m\u001b[43mGetInputPort\u001b[49m\u001b[43m(\u001b[49m\u001b[38;5;124;43m\"\u001b[39;49m\u001b[38;5;124;43mpose_desired\u001b[39;49m\u001b[38;5;124;43m\"\u001b[39;49m\u001b[43m)\u001b[49m\u001b[43m)\u001b[49m\n",
+            "\u001b[0;31mRuntimeError\u001b[0m: DiagramBuilder::Connect: Mismatched vector sizes while connecting output port iiwa_position_cmd of System Trajectory (size 7) to input port pose_desired of System ShishKebot.CartesianStiffnessController.CartesianStiffnessController@00000001054b8010 (size 6)"
+          ]
+        }
+      ],
+      "source": [
+        "\n",
+        "trajectory = builder.AddNamedSystem(\"Trajectory\", TrajectoryPublisher(plant, \"iiwa1\", \"wsg1\"))\n",
+        "test_target = builder.AddSystem(ConstantVectorSource([0, 0, 45, 0.4, 0.0, 0.5]))\n",
+        "\n",
+        "builder.Connect(state_demultiplexer.get_output_port(0), trajectory.GetInputPort(\"iiwa_position_measured\"))\n",
+        "builder.Connect(test_target.get_output_port(0), trajectory.GetInputPort(\"target_position\"))\n",
+        "\n",
+        "# builder.Connect(trajectory.get_output_port(0), controller.GetInputPort(\"pose_desired\"))\n"
+      ]
+    },
+    {
+      "cell_type": "code",
+      "execution_count": 9,
+      "metadata": {},
+      "outputs": [],
+      "source": [
+        "diagram = builder.Build()\n",
+        "simulator = Simulator(diagram)"
+      ]
+    },
+    {
+      "cell_type": "code",
+      "execution_count": 10,
+      "metadata": {},
+      "outputs": [
+        {
+          "ename": "KeyboardInterrupt",
+          "evalue": "",
+          "output_type": "error",
+          "traceback": [
+            "\u001b[0;31m---------------------------------------------------------------------------\u001b[0m",
+            "\u001b[0;31mKeyboardInterrupt\u001b[0m                         Traceback (most recent call last)",
+            "Cell \u001b[0;32mIn[10], line 2\u001b[0m\n\u001b[1;32m      1\u001b[0m simulator\u001b[38;5;241m.\u001b[39mset_target_realtime_rate(\u001b[38;5;241m1.0\u001b[39m)\n\u001b[0;32m----> 2\u001b[0m \u001b[43msimulator\u001b[49m\u001b[38;5;241;43m.\u001b[39;49m\u001b[43mAdvanceTo\u001b[49m\u001b[43m(\u001b[49m\u001b[43mnp\u001b[49m\u001b[38;5;241;43m.\u001b[39;49m\u001b[43minf\u001b[49m\u001b[43m)\u001b[49m\n",
+            "\u001b[0;31mKeyboardInterrupt\u001b[0m: "
+          ]
+        },
+        {
+          "ename": "KeyboardInterrupt",
+          "evalue": "",
+          "output_type": "error",
+          "traceback": [
+            "\u001b[0;31m---------------------------------------------------------------------------\u001b[0m",
+            "\u001b[0;31mKeyboardInterrupt\u001b[0m                         Traceback (most recent call last)",
+            "Cell \u001b[0;32mIn[16], line 2\u001b[0m\n\u001b[1;32m      1\u001b[0m simulator\u001b[38;5;241m.\u001b[39mset_target_realtime_rate(\u001b[38;5;241m1.0\u001b[39m)\n\u001b[0;32m----> 2\u001b[0m \u001b[43msimulator\u001b[49m\u001b[38;5;241;43m.\u001b[39;49m\u001b[43mAdvanceTo\u001b[49m\u001b[43m(\u001b[49m\u001b[43mnp\u001b[49m\u001b[38;5;241;43m.\u001b[39;49m\u001b[43minf\u001b[49m\u001b[43m)\u001b[49m\n",
+            "\u001b[0;31mKeyboardInterrupt\u001b[0m: "
+          ]
+        }
+      ],
+      "source": [
+        "simulator.set_target_realtime_rate(1.0)\n",
+        "simulator.AdvanceTo(np.inf)"
+      ]
     }
-   ],
-   "source": [
-    "# External libraries\n",
-    "import numpy as np\n",
-    "from matplotlib import pyplot as plt\n",
-    "\n",
-    "# Drake dependencies\n",
-    "from pydrake.all import (\n",
-    "    DiagramBuilder,\n",
-    "    Simulator,\n",
-    "    StartMeshcat,\n",
-    "    MultibodyPlant,\n",
-    "    Demultiplexer,\n",
-    "    DiscreteContactApproximation,\n",
-    "    ConstantVectorSource,\n",
-    "    Parser,\n",
-    "    AddMultibodyPlantSceneGraph,\n",
-    "    ConstantVectorSource,\n",
-    "    DiagramBuilder,\n",
-    "    JointSliders,\n",
-    "    MeshcatVisualizer,\n",
-    "    MeshcatVisualizerParams,\n",
-    "    MultibodyPlant,\n",
-    "    MultibodyPositionToGeometryPose,\n",
-    "    Multiplexer,\n",
-    "    Parser,\n",
-    "    PrismaticJoint,\n",
-    "    SceneGraph,\n",
-    "    SpatialInertia,\n",
-    "    Sphere,\n",
-    "    UnitInertia,\n",
-    "    MeshcatVisualizerParams,\n",
-    "    LoadModelDirectivesFromString,\n",
-    "    ProcessModelDirectives,\n",
-    "    AddDefaultVisualization\n",
-    ")\n",
-    "\n",
-    "# Custom classes and functions\n",
-    "from ShishKebot.CartesianStiffnessController import CartesianStiffnessController\n",
-    "from ShishKebot.TrajectoryPublisher import TrajectoryPublisher\n",
-    "\n",
-    "# Helper functions\n",
-    "import manipulation\n",
-    "from manipulation.meshcat_utils import MeshcatSliders, StopButton\n",
-    "from manipulation.scenarios import AddShape\n",
-    "from manipulation.utils import RenderDiagram\n",
-    "from manipulation.scenarios import AddRgbdSensors\n",
-    "import os\n",
-    "import sys "
-   ]
+  ],
+  "metadata": {
+    "kernelspec": {
+      "display_name": "usr",
+      "language": "python",
+      "name": "python3"
+    },
+    "language_info": {
+      "codemirror_mode": {
+        "name": "ipython",
+        "version": 3
+      },
+      "file_extension": ".py",
+      "mimetype": "text/x-python",
+      "name": "python",
+      "nbconvert_exporter": "python",
+      "pygments_lexer": "ipython3",
+      "version": "3.10.12"
+    }
   },
-  {
-   "cell_type": "code",
-   "execution_count": 7,
-   "metadata": {},
-   "outputs": [
-    {
-     "name": "stderr",
-     "output_type": "stream",
-     "text": [
-      "INFO:drake:Meshcat listening for connections at http://localhost:7001\n"
-     ]
-    }
-   ],
-   "source": [
-    "meshcat = StartMeshcat()\n",
-    "meshcat.SetProperty(\"/Background\", \"visible\", False)\n",
-    "meshcat.SetProperty(\"/Cameras/default/rotated/<object>\", \"zoom\", 10.5)"
-   ]
-  },
-  {
-   "cell_type": "code",
-   "execution_count": 8,
-   "metadata": {},
-   "outputs": [],
-   "source": [
-<<<<<<< HEAD
-    "\n",
-    "# print (sys.path)\n",
-    "# print(os.getcwd())\n",
-    "# print(manipulation.__path__)"
-   ]
-  },
-  {
-   "cell_type": "code",
-   "execution_count": 9,
-   "metadata": {},
-   "outputs": [
-    {
-     "name": "stderr",
-     "output_type": "stream",
-     "text": [
-      "WARNING:drake://Users/arthu/Documents/6.4210/ShishKebot/Models/ground.sdf: warning: Rigid geometries defined with the tag drake:rigid_hydroelastic should not contain the tag drake:hydroelastic_modulus. The specified value (1000000) will be ignored.\n",
-      "WARNING:drake:Drake materials have been assigned to a glTF file. glTF defines its own materials, so post hoc materials will be ignored and should be removed from the model specification. glTF file: '/private/var/tmp/.cache_arthu/drake/package_map/bacc01fba8f324b8dce1d15ae98083fa7e61463d0d278df46f198c2e3ae14abd-d542c1cfb057a27398ab0b818609a2edb14ec9c621b58dc2d78af6daa96f8056/wsg_50_description/meshes/finger_without_tip.gltf'\n",
-      "WARNING:drake:Drake materials have been assigned to a glTF file. glTF defines its own materials, so post hoc materials will be ignored and should be removed from the model specification. glTF file: '/private/var/tmp/.cache_arthu/drake/package_map/bacc01fba8f324b8dce1d15ae98083fa7e61463d0d278df46f198c2e3ae14abd-d542c1cfb057a27398ab0b818609a2edb14ec9c621b58dc2d78af6daa96f8056/wsg_50_description/meshes/finger_without_tip.gltf'\n",
-      "WARNING:drake:Drake materials have been assigned to a glTF file. glTF defines its own materials, so post hoc materials will be ignored and should be removed from the model specification. glTF file: '/private/var/tmp/.cache_arthu/drake/package_map/bacc01fba8f324b8dce1d15ae98083fa7e61463d0d278df46f198c2e3ae14abd-d542c1cfb057a27398ab0b818609a2edb14ec9c621b58dc2d78af6daa96f8056/wsg_50_description/meshes/wsg_body.gltf'\n",
-      "WARNING:drake:Drake materials have been assigned to a glTF file. glTF defines its own materials, so post hoc materials will be ignored and should be removed from the model specification. glTF file: '/private/var/tmp/.cache_arthu/drake/package_map/bacc01fba8f324b8dce1d15ae98083fa7e61463d0d278df46f198c2e3ae14abd-d542c1cfb057a27398ab0b818609a2edb14ec9c621b58dc2d78af6daa96f8056/wsg_50_description/meshes/finger_without_tip.gltf'\n",
-      "WARNING:drake:Drake materials have been assigned to a glTF file. glTF defines its own materials, so post hoc materials will be ignored and should be removed from the model specification. glTF file: '/private/var/tmp/.cache_arthu/drake/package_map/bacc01fba8f324b8dce1d15ae98083fa7e61463d0d278df46f198c2e3ae14abd-d542c1cfb057a27398ab0b818609a2edb14ec9c621b58dc2d78af6daa96f8056/wsg_50_description/meshes/finger_without_tip.gltf'\n",
-      "WARNING:drake:Drake materials have been assigned to a glTF file. glTF defines its own materials, so post hoc materials will be ignored and should be removed from the model specification. glTF file: '/private/var/tmp/.cache_arthu/drake/package_map/bacc01fba8f324b8dce1d15ae98083fa7e61463d0d278df46f198c2e3ae14abd-d542c1cfb057a27398ab0b818609a2edb14ec9c621b58dc2d78af6daa96f8056/wsg_50_description/meshes/wsg_body.gltf'\n"
-     ]
-    },
-    {
-     "data": {
-      "text/plain": [
-       "<pydrake.geometry.MeshcatVisualizer at 0x16be394f0>"
-      ]
-     },
-     "execution_count": 9,
-     "metadata": {},
-     "output_type": "execute_result"
-    }
-   ],
-   "source": [
-    "model_directive = f\"\"\"\n",
-=======
-    "iiwa1_directive = f\"\"\"\n",
->>>>>>> 3b4a12ce
-    "directives:\n",
-    "- add_model:\n",
-    "    name: iiwa1\n",
-    "    file: package://drake_models/iiwa_description/sdf/iiwa7_with_box_collision.sdf\n",
-    "    default_joint_positions:\n",
-    "        iiwa_joint_1: [0.0]\n",
-    "        iiwa_joint_2: [0.0]\n",
-    "        iiwa_joint_3: [0.0]\n",
-    "        iiwa_joint_4: [0.0]\n",
-    "        iiwa_joint_5: [0.0]\n",
-    "        iiwa_joint_6: [0.0]\n",
-    "        iiwa_joint_7: [0.0]\n",
-    "- add_weld:\n",
-    "    parent: world\n",
-    "    child: iiwa1::iiwa_link_0\n",
-    "    X_PC:\n",
-    "        translation: [0, 0.5, 0]\n",
-    "- add_model:\n",
-    "    name: wsg1\n",
-    "    file: package://manipulation/schunk_wsg_50_welded_fingers.sdf\n",
-    "- add_weld:\n",
-    "    parent: iiwa1::iiwa_link_7\n",
-    "    child: wsg1::body\n",
-    "    X_PC:\n",
-    "        translation: [0, 0, 0.09]\n",
-    "        rotation: !Rpy {{ deg: [90, 0, 90]}}\n",
-    "\n",
-    "- add_model:\n",
-    "    name: skewer\n",
-    "    file: file://{os.getcwd()}/Models/skewer_5mm.sdf\n",
-    "    # default_free_body_pose:\n",
-    "    #     skewer_5mm:\n",
-    "    #         translation: [0.05, 0.2, 2]         \n",
-    "- add_weld:\n",
-    "    parent: wsg1::body\n",
-    "    child: skewer::skewer_5mm\n",
-    "    X_PC:\n",
-    "        translation: [0, 0, 0]\n",
-    "        rotation: !Rpy {{ deg: [270, 0, 0]}}\n",
-    "\"\"\"\n",
-    "\n",
-    "iiwa2_directive = f\"\"\"\n",
-    "directives:\n",
-    "- add_model:\n",
-    "    name: iiwa2\n",
-    "    file: package://drake_models/iiwa_description/sdf/iiwa7_with_box_collision.sdf\n",
-    "    default_joint_positions:\n",
-    "        iiwa_joint_1: [0.0]\n",
-    "        iiwa_joint_2: [0.6]\n",
-    "        iiwa_joint_3: [0.0]\n",
-    "        iiwa_joint_4: [-1.75]\n",
-    "        iiwa_joint_5: [0.0]\n",
-    "        iiwa_joint_6: [1.0]\n",
-    "        iiwa_joint_7: [0.0]\n",
-    "- add_weld:\n",
-    "    parent: world\n",
-    "    child: iiwa2::iiwa_link_0\n",
-    "    X_PC:\n",
-    "        translation: [0, -0.5, 0]\n",
-    "- add_model:\n",
-    "    name: wsg2\n",
-    "    file: package://manipulation/schunk_wsg_50_welded_fingers.sdf\n",
-    "- add_weld:\n",
-    "    parent: iiwa2::iiwa_link_7\n",
-    "    child: wsg2::body\n",
-    "    X_PC:\n",
-    "        translation: [0, 0, 0.09]\n",
-    "        rotation: !Rpy {{ deg: [90, 0, 90]}}\n",
-    "\"\"\"\n",
-    "\n",
-    "world_directive = f\"\"\"\n",
-    "directives:\n",
-    "- add_model:\n",
-    "    name: table\n",
-    "    file: file://{os.getcwd()}/Models/ground.sdf\n",
-    "- add_weld:\n",
-    "    parent: world\n",
-    "    child: table::base\n",
-    "\n",
-    "- add_model:\n",
-    "    name: cube\n",
-    "    file: file://{os.getcwd()}/Models/cube_food.sdf\n",
-    "    default_free_body_pose:\n",
-    "        cube_food:\n",
-    "            rotation: !Rpy {{ deg: [{np.random.rand()*180}, {np.random.rand()*180}, {np.random.rand()*180}]}}\n",
-    "            translation: {[-0.4-np.random.rand()*0.6, np.random.rand() - 1, 0]}\n",
-    "- add_model:\n",
-    "    name: cube2\n",
-    "    file: file://{os.getcwd()}/Models/cube_food.sdf\n",
-    "    default_free_body_pose:\n",
-    "        cube_food:\n",
-    "            rotation: !Rpy {{ deg: [{np.random.rand()*180}, {np.random.rand()*180}, {np.random.rand()*180}]}}\n",
-    "            translation: {[-0.4-np.random.rand()*0.6, np.random.rand() - 1, .1]}\n",
-    "- add_model:\n",
-    "    name: cube3\n",
-    "    file: file://{os.getcwd()}/Models/cube_food.sdf\n",
-    "    default_free_body_pose:\n",
-    "        cube_food:\n",
-    "            rotation: !Rpy {{ deg: [{np.random.rand()*180}, {np.random.rand()*180}, {np.random.rand()*180}]}}\n",
-    "            translation: {[-0.4-np.random.rand()*0.6, np.random.rand() - 1, .2]}\n",
-    "\n",
-<<<<<<< HEAD
-    "# - add_model:\n",
-    "#     name: cube4\n",
-    "#     file: file://{os.getcwd()}/Models/cube_food.sdf\n",
-    "#     default_free_body_pose:\n",
-    "#         cube_food:\n",
-    "#             rotation: !Rpy {{ deg: [{np.random.rand()*180}, {np.random.rand()*180}, {np.random.rand()*180}]}}\n",
-    "#             translation: {[-0.4-np.random.rand()*0.6, np.random.rand() - 1, .3]}\n",
-    "\n",
-    "# - add_model:\n",
-    "#     name: cube5\n",
-    "#     file: file://{os.getcwd()}/Models/cube_food.sdf\n",
-    "#     default_free_body_pose:\n",
-    "#         cube_food:\n",
-    "#             rotation: !Rpy {{ deg: [{np.random.rand()*180}, {np.random.rand()*180}, {np.random.rand()*180}]}}\n",
-    "#             translation: {[-0.4-np.random.rand()*0.6, np.random.rand() - 1, .4]}\n",
-    "\n",
-    "- add_model:\n",
-    "    name: skewer\n",
-    "    file: file://{os.getcwd()}/Models/skewer_5mm.sdf\n",
-    "    # default_free_body_pose:\n",
-    "    #     skewer_5mm:\n",
-    "    #         translation: [0.05, 0.2, 2]         \n",
-    "- add_weld:\n",
-    "    parent: wsg1::body\n",
-    "    child: skewer::skewer_5mm\n",
-    "    X_PC:\n",
-    "        translation: [0, 0, 0]\n",
-    "        rotation: !Rpy {{ deg: [270, 0, 0]}}\n",
-    "\n",
-=======
->>>>>>> 3b4a12ce
-    "- add_frame:\n",
-    "    name: camera0_origin\n",
-    "    X_PF:\n",
-    "        base_frame: world\n",
-    "        # rotation: !Rpy {{ deg: [180, 0, 0]}}\n",
-    "        # translation: [0, 0, 4]\n",
-    "        rotation: !Rpy {{ deg: [225, 0, 0]}}\n",
-    "        translation: [-0.7, -1.5, 0.5]\n",
-    "- add_model:\n",
-    "    name: camera0\n",
-    "    file: package://manipulation/camera_box.sdf\n",
-    "- add_weld:\n",
-    "    parent: camera0_origin\n",
-    "    child: camera0::base\n",
-    "\n",
-    "- add_frame:\n",
-    "    name: camera1_origin\n",
-    "    X_PF:\n",
-    "        base_frame: world\n",
-    "        rotation: !Rpy {{ deg: [135, 0, 0]}}\n",
-    "        translation: [-0.7, 0.5, 0.5]\n",
-    "- add_model:\n",
-    "    name: camera1\n",
-    "    file: package://manipulation/camera_box.sdf\n",
-    "- add_weld:\n",
-    "    parent: camera1_origin\n",
-    "    child: camera1::base\n",
-<<<<<<< HEAD
-    "\n",
-    "# - add_model:\n",
-    "#     name: pointer\n",
-    "#     file: file://{os.getcwd()}/Models/skewer_5mm.sdf\n",
-    "\n",
-    "# - add_weld:\n",
-    "#     parent: camera0_origin\n",
-    "#     child: pointer::skewer_5mm\n",
-    "\n",
-    "\"\"\"\n",
-    "\n",
-    "builder = DiagramBuilder()\n",
-    "\n",
-    "# Add our iiwa to the scene\n",
-    "plant, scene_graph = AddMultibodyPlantSceneGraph(builder, time_step=1e-3)\n",
-    "plant.set_discrete_contact_approximation(DiscreteContactApproximation.kSap)\n",
-    "directives = LoadModelDirectivesFromString(model_directive)\n",
-    "parser = Parser(plant)\n",
-    "parser.package_map().Add(\"manipulation\", manipulation.__path__[0] + \"/models/\")\n",
-    "models = ProcessModelDirectives(directives, plant, parser)\n",
-    "iiwa = plant.GetModelInstanceByName(\"iiwa1\")\n",
-    "wsg = plant.GetModelInstanceByName(\"wsg1\")\n",
-    "# Not sure why calculated gravity compensation doesn't work. This simulates perfect gravity compensation.\n",
-    "plant.set_gravity_enabled(iiwa, False)\n",
-    "plant.set_gravity_enabled(wsg, False)\n",
-    "plant.Finalize()\n",
-    "\n",
-    "\n",
-    "AddRgbdSensors(builder, plant, scene_graph)\n",
-    "# Connect meshcat to scene\n",
-    "MeshcatVisualizer.AddToBuilder(builder, scene_graph, meshcat)\n"
-=======
-    "\"\"\""
->>>>>>> 3b4a12ce
-   ]
-  },
-  {
-   "cell_type": "code",
-<<<<<<< HEAD
-   "execution_count": 10,
-   "metadata": {},
-   "outputs": [],
-   "source": [
-    "# Add our torque controller\n",
-    "controller: CartesianStiffnessController = builder.AddSystem(CartesianStiffnessController(plant, \"iiwa1\", \"wsg1\"))\n",
-    "controller.SetGains(\n",
-    "    position=(10.0, 5.0),\n",
-    "    orientation=(10.0, 5.0),\n",
-    "    null_space=5.0\n",
-    ")\n",
-    "\n",
-    "# Wire up controller torque to iiwa torque\n",
-    "builder.Connect(controller.GetOutputPort(\"iiwa_torque_cmd\"), plant.get_actuation_input_port(iiwa))\n",
-    "\n",
-    "# Extract state from plant and feed to controller\n",
-    "state_demultiplexer = builder.AddSystem(Demultiplexer([7,7]))\n",
-    "builder.Connect(plant.get_state_output_port(iiwa), state_demultiplexer.get_input_port(0))\n",
-    "builder.Connect(state_demultiplexer.get_output_port(0), controller.GetInputPort(\"iiwa_position_measured\"))\n",
-    "builder.Connect(state_demultiplexer.get_output_port(1), controller.GetInputPort(\"iiwa_velocity_measured\"))"
-=======
-   "execution_count": 11,
-   "metadata": {},
-   "outputs": [],
-   "source": [
-    "builder = DiagramBuilder()"
->>>>>>> 3b4a12ce
-   ]
-  },
-  {
-   "cell_type": "code",
-<<<<<<< HEAD
-   "execution_count": null,
-   "metadata": {},
-   "outputs": [
-    {
-     "ename": "RuntimeError",
-     "evalue": "DiagramBuilder::Connect: Mismatched vector sizes while connecting output port iiwa_position_cmd of System Trajectory (size 7) to input port pose_desired of System ShishKebot.CartesianStiffnessController.CartesianStiffnessController@00000001054b8010 (size 6)",
-     "output_type": "error",
-     "traceback": [
-      "\u001b[0;31m---------------------------------------------------------------------------\u001b[0m",
-      "\u001b[0;31mRuntimeError\u001b[0m                              Traceback (most recent call last)",
-      "Cell \u001b[0;32mIn[11], line 7\u001b[0m\n\u001b[1;32m      4\u001b[0m builder\u001b[38;5;241m.\u001b[39mConnect(state_demultiplexer\u001b[38;5;241m.\u001b[39mget_output_port(\u001b[38;5;241m0\u001b[39m), trajectory\u001b[38;5;241m.\u001b[39mGetInputPort(\u001b[38;5;124m\"\u001b[39m\u001b[38;5;124miiwa_position_measured\u001b[39m\u001b[38;5;124m\"\u001b[39m))\n\u001b[1;32m      5\u001b[0m builder\u001b[38;5;241m.\u001b[39mConnect(test_target\u001b[38;5;241m.\u001b[39mget_output_port(\u001b[38;5;241m0\u001b[39m), trajectory\u001b[38;5;241m.\u001b[39mGetInputPort(\u001b[38;5;124m\"\u001b[39m\u001b[38;5;124mtarget_position\u001b[39m\u001b[38;5;124m\"\u001b[39m))\n\u001b[0;32m----> 7\u001b[0m \u001b[43mbuilder\u001b[49m\u001b[38;5;241;43m.\u001b[39;49m\u001b[43mConnect\u001b[49m\u001b[43m(\u001b[49m\u001b[43mtrajectory\u001b[49m\u001b[38;5;241;43m.\u001b[39;49m\u001b[43mget_output_port\u001b[49m\u001b[43m(\u001b[49m\u001b[38;5;241;43m0\u001b[39;49m\u001b[43m)\u001b[49m\u001b[43m,\u001b[49m\u001b[43m \u001b[49m\u001b[43mcontroller\u001b[49m\u001b[38;5;241;43m.\u001b[39;49m\u001b[43mGetInputPort\u001b[49m\u001b[43m(\u001b[49m\u001b[38;5;124;43m\"\u001b[39;49m\u001b[38;5;124;43mpose_desired\u001b[39;49m\u001b[38;5;124;43m\"\u001b[39;49m\u001b[43m)\u001b[49m\u001b[43m)\u001b[49m\n",
-      "\u001b[0;31mRuntimeError\u001b[0m: DiagramBuilder::Connect: Mismatched vector sizes while connecting output port iiwa_position_cmd of System Trajectory (size 7) to input port pose_desired of System ShishKebot.CartesianStiffnessController.CartesianStiffnessController@00000001054b8010 (size 6)"
-     ]
-    }
-   ],
-   "source": [
-    "\n",
-    "trajectory = builder.AddNamedSystem(\"Trajectory\", TrajectoryPublisher(plant, \"iiwa1\", \"wsg1\"))\n",
-    "test_target = builder.AddSystem(ConstantVectorSource([0, 0, 45, 0.4, 0.0, 0.5]))\n",
-    "\n",
-    "builder.Connect(state_demultiplexer.get_output_port(0), trajectory.GetInputPort(\"iiwa_position_measured\"))\n",
-    "builder.Connect(test_target.get_output_port(0), trajectory.GetInputPort(\"target_position\"))\n",
-    "\n",
-    "# builder.Connect(trajectory.get_output_port(0), controller.GetInputPort(\"pose_desired\"))\n"
-   ]
-  },
-  {
-   "cell_type": "code",
-   "execution_count": null,
-=======
-   "execution_count": 12,
->>>>>>> 3b4a12ce
-   "metadata": {},
-   "outputs": [
-    {
-     "data": {
-      "text/plain": [
-<<<<<<< HEAD
-       "<manipulation.meshcat_utils.StopButton at 0x116ceba70>"
-=======
-       "<pydrake.geometry.MeshcatVisualizer at 0x72bfbc74bc30>"
->>>>>>> 3b4a12ce
-      ]
-     },
-     "execution_count": 12,
-     "metadata": {},
-     "output_type": "execute_result"
-    }
-   ],
-   "source": [
-<<<<<<< HEAD
-    "zeros = builder.AddSystem(ConstantVectorSource(np.zeros(6)))\n",
-    "builder.Connect(zeros.get_output_port(0), controller.GetInputPort(\"pose_desired\"))\n",
-    "# Stop button for ending sim\n",
-    "builder.AddSystem(StopButton(meshcat))"
-=======
-    "# Add iiwa1 to the scene\n",
-    "iiwa1_plant, iiwa1_scene_graph = AddMultibodyPlantSceneGraph(builder, time_step=1e-3)\n",
-    "iiwa1_plant.set_name(\"iiwa1_plant\")\n",
-    "iiwa1_scene_graph.set_name(\"iiwa1_scene_graph\")\n",
-    "iiwa1_plant.set_discrete_contact_approximation(DiscreteContactApproximation.kSap)\n",
-    "directives = LoadModelDirectivesFromString(iiwa1_directive)\n",
-    "parser = Parser(iiwa1_plant)\n",
-    "parser.package_map().Add(\"manipulation\", manipulation.__path__[0] + \"/models/\")\n",
-    "models = ProcessModelDirectives(directives, iiwa1_plant, parser)\n",
-    "iiwa1 = iiwa1_plant.GetModelInstanceByName(\"iiwa1\")\n",
-    "wsg1 = iiwa1_plant.GetModelInstanceByName(\"wsg1\")\n",
-    "iiwa1_plant.Finalize()\n",
-    "\n",
-    "# Meshcat\n",
-    "params = MeshcatVisualizerParams()\n",
-    "params.prefix = \"iiwa1\"\n",
-    "MeshcatVisualizer.AddToBuilder(builder, iiwa1_scene_graph, meshcat, params)"
-   ]
-  },
-  {
-   "cell_type": "code",
-   "execution_count": 13,
-   "metadata": {},
-   "outputs": [
-    {
-     "data": {
-      "text/plain": [
-       "<pydrake.geometry.MeshcatVisualizer at 0x72bfd0b18370>"
-      ]
-     },
-     "execution_count": 13,
-     "metadata": {},
-     "output_type": "execute_result"
-    }
-   ],
-   "source": [
-    "# Add iiwa2 to the scene\n",
-    "iiwa2_plant, iiwa2_scene_graph = AddMultibodyPlantSceneGraph(builder, time_step=1e-3)\n",
-    "iiwa2_plant.set_name(\"iiwa2_plant\")\n",
-    "iiwa2_scene_graph.set_name(\"iiwa2_scene_graph\")\n",
-    "iiwa2_plant.set_discrete_contact_approximation(DiscreteContactApproximation.kSap)\n",
-    "directives = LoadModelDirectivesFromString(iiwa2_directive)\n",
-    "parser = Parser(iiwa2_plant)\n",
-    "parser.package_map().Add(\"manipulation\", manipulation.__path__[0] + \"/models/\")\n",
-    "models = ProcessModelDirectives(directives, iiwa2_plant, parser)\n",
-    "iiwa2 = iiwa2_plant.GetModelInstanceByName(\"iiwa2\")\n",
-    "wsg2 = iiwa2_plant.GetModelInstanceByName(\"wsg2\")\n",
-    "iiwa2_plant.Finalize()\n",
-    "\n",
-    "# Meshcat\n",
-    "params = MeshcatVisualizerParams()\n",
-    "params.prefix = \"iiwa2\"\n",
-    "MeshcatVisualizer.AddToBuilder(builder, iiwa2_scene_graph, meshcat, params)"
->>>>>>> 3b4a12ce
-   ]
-  },
-  {
-   "cell_type": "code",
-<<<<<<< HEAD
-   "execution_count": null,
-=======
-   "execution_count": 14,
->>>>>>> 3b4a12ce
-   "metadata": {},
-   "outputs": [
-    {
-     "name": "stderr",
-     "output_type": "stream",
-     "text": [
-      "WARNING:drake://mnt/shared/repos/Shish-Kebot/Models/ground.sdf: warning: Rigid geometries defined with the tag drake:rigid_hydroelastic should not contain the tag drake:hydroelastic_modulus. The specified value (1000000) will be ignored.\n"
-     ]
-    }
-   ],
-   "source": [
-    "# Add world models to the scene\n",
-    "world_plant, world_scene_graph = AddMultibodyPlantSceneGraph(builder, time_step=1e-3)\n",
-    "world_plant.set_name(\"world_plant\")\n",
-    "world_scene_graph.set_name(\"world_scene_graph\")\n",
-    "world_plant.set_discrete_contact_approximation(DiscreteContactApproximation.kSap)\n",
-    "directives = LoadModelDirectivesFromString(world_directive)\n",
-    "parser = Parser(world_plant)\n",
-    "parser.package_map().Add(\"manipulation\", manipulation.__path__[0] + \"/models/\")\n",
-    "models = ProcessModelDirectives(directives, world_plant, parser)\n",
-    "world_plant.Finalize()\n",
-    "\n",
-    "# Meshcat\n",
-    "params = MeshcatVisualizerParams()\n",
-    "params.prefix = \"world\"\n",
-    "MeshcatVisualizer.AddToBuilder(builder, world_scene_graph, meshcat, params)\n",
-    "\n",
-    "# Add the cameras to the diagram\n",
-    "AddRgbdSensors(builder, world_plant, world_scene_graph)"
-   ]
-  },
-  {
-   "cell_type": "code",
-   "execution_count": null,
-   "metadata": {},
-   "outputs": [],
-   "source": [
-    "# Add our torque controller\n",
-    "controller: CartesianStiffnessController = builder.AddSystem(CartesianStiffnessController(plant, \"iiwa1\", \"wsg1\"))\n",
-    "controller.SetGains(\n",
-    "    position=(10.0, 5.0),\n",
-    "    orientation=(10.0, 5.0),\n",
-    "    null_space=5.0\n",
-    ")\n",
-    "\n",
-    "# Wire up controller torque to iiwa torque\n",
-    "builder.Connect(controller.GetOutputPort(\"iiwa_torque_cmd\"), plant.get_actuation_input_port(iiwa))\n",
-    "\n",
-    "# Extract state from plant and feed to controller\n",
-    "state_demultiplexer = builder.AddSystem(Demultiplexer([7,7]))\n",
-    "builder.Connect(plant.get_state_output_port(iiwa), state_demultiplexer.get_input_port(0))\n",
-    "builder.Connect(state_demultiplexer.get_output_port(0), controller.GetInputPort(\"iiwa_position_measured\"))\n",
-    "builder.Connect(state_demultiplexer.get_output_port(1), controller.GetInputPort(\"iiwa_velocity_measured\"))\n"
-   ]
-  },
-  {
-   "cell_type": "code",
-   "execution_count": null,
-   "metadata": {},
-<<<<<<< HEAD
-   "outputs": [
-    {
-     "data": {
-      "image/png": "iVBORw0KGgoAAAANSUhEUgAAAiQAAAGiCAYAAADX8t0oAAAAOXRFWHRTb2Z0d2FyZQBNYXRwbG90bGliIHZlcnNpb24zLjkuMiwgaHR0cHM6Ly9tYXRwbG90bGliLm9yZy8hTgPZAAAACXBIWXMAAA9hAAAPYQGoP6dpAAAzCklEQVR4nO3df5RU9WH//9e9d37sssvs8mt3QVjA+AOJYgwobpM2TdxKDEm1YmtSaknqiUe6Wg05NqE12tgfeExPTEwV27RV+4mW1p5qovVH+GLEpq6oKAmiIgpmCTC7ILK/2J1f9/39Y5jrDr/c2R9z5848H+fMOTv33pl9z5tl72vfPy1jjBEAAICPbL8LAAAAQCABAAC+I5AAAADfEUgAAIDvCCQAAMB3BBIAAOA7AgkAAPAdgQQAAPiOQAIAAHxHIAEAAL7zNZDcfffdmjNnjqqqqrR48WK9+OKLfhYHAAD4xLdA8h//8R9atWqVbr31Vr3yyis699xztWTJEnV1dflVJAAA4BPLr831Fi9erPPPP1//8A//IElyXVezZs3S9ddfr29+85t+FAkAAPgk5Mc3TSaT2rx5s1avXu0ds21bra2tam9vP+b6RCKhRCLhPXddVwcPHtSUKVNkWVZRygwAAApnjFFvb69mzJgh2z5xx4wvgeTAgQPKZDJqbGzMO97Y2Kg333zzmOvXrFmjb3/728UqHgAAGGO7d+/WzJkzT3jel0BSqNWrV2vVqlXe8+7ubjU3N+v3vvT7CkfCPpasMoXDliJhJmgBAD5cMpnUg//yH5o4ceJJr/MlkEydOlWO46izszPveGdnp5qamo65PhqNKhqNHnM8HAkrEomMWzlxfOGwpUiEQAIAGL4PG2Lhy10lEolo4cKF2rBhg3fMdV1t2LBBLS0tfhQJBXBdI9f1ZSw0ACBgut/vHtZ1vnXZrFq1SitWrNCiRYt0wQUX6Hvf+576+/v1la98xa8iYZgyGcmfuVkAgCA5fHhAL296dVjX+hZIrrzySu3fv1+33HKL4vG4Pvaxj+mpp546ZqArAAAIHmOMOnZ2aN+e+LCu920dktHo6elRXV2d/mDFHzKGxCfhsKVw2GLaNQDguHp7+vTc//dz/bpjj6TshJRYLHbC6xmZiBFJpQKXYwEAReK6rvbt2afO+PBXXyeQAACAMZVOpbV92w6lkqlhv4ZAghFzXb9LAAAoRb/a1aG9v95X0GsIJBixRIJEAgDINzgwqG2/eKPg1xFIAADAmDDG6Fc7O3TwwPsFv5ZAglEJ4CQtAMA46e/r147t7yiVGv7YkRwCCUbMGCmZJJAAALIza37dsVf74wdG9PpAbK6HUmaOPAAAlSwxmNA723cqmUyO6PW0kGDELCu7QBoAoLIZY7T31/sKnlkzFIEEI+Y4km0TSACg0qVSKf1i81a5o1gPgkCCEYtECCMAUOkymYzefG2H3tt/cFTvQyDBiBBGAADGGO3dvU+vbdk2qtYRiUCCEbJtsbEeAFS4xGBCb73xtnp7+kb9XsyyQUEsK9s64jiEEQCodIf7D6srvn9M3osWEhTEsqRQiDACAJCiVVWaNLl+TN6LQIKCRKOEEQBA1oSaan3kzFNVXV016vcikGDYHCfbQgIAgJQdSzj3tNk6+7z5CofDo3ovAgmGLRKxGMgKAMgTCoW04ONn69yFZ8sJOSN/nzEsE8pYOEzrCADg+BzH0Tkf/6iMpF+8vFXpdLrg96CFBMNi27SOAACOz7IshcNhfXTBWZo1Z+aI3oNAgg/lOMysAQCcnGVZqp5QpbPOOUM1tTUFv55Agg/FBnoAgOE6ZeYMtfzWBYpEIgW9jjEkOCnbzj4AABgO27E197TZkqT25zapv+/wsF5HIMFJRaOMHQEAFMa2bc35SLNc19UvX3lNB7re+/DXFKFcCKhQiJk1AICRcRxHp54+R5/8dMuwrieQ4Lgch3VHAACj4zjOsJeWJ5DguByHMAIAKB4CCY5hWcysAQAUF4EEx2ADPQBAsRFIkMeymOYLACg+bj3IwzRfAIAfCCTwOA6tIwAAf3D7gYeZNQAAvxBIICnbMsLMGgCAXwgkkEQYAQD4i0ACWVZ2/AgAAH4hkFQ4y5KqqmgdAQD4i91+K1w4bMm2CSQAAH/RQlLBbJuuGgBAaSCQVLDsuiO0jgAA/EcgqVCWJUUi/PMDAEoDd6QKFYnQMgIAKB0EkgrF2BEAQCkhkFQgNtADAJQaAkmFsW020AMAlB5uTRWGmTUAgFJEIKkgbKAHAChVBJIKEgoxdgQAUJoIJBUkxEYBAIASRSCpEGygBwAoZfzNXAHCYUuOQyABAJQuWkjKnGXRVQMAKH0EkjKXXXeE1hEAQGkjkJS5aJQwAgAofQSSMsaaIwCAoCCQlLFQSKw7AgAIBAJJmYpELJFFAABBQSApQ5aVHcxK6wgAICgIJGXItsW6IwCAQCGQlBnLYmYNACB4CCRlxnHoqgEABA+BpIyEQtnBrAAABA2BpIw4jkXrCAAgkAgkZSIUynbXAAAQRASSMpDdQI/WEQBAcBFIyoBlMc0XABBsBQeS5557Tl/4whc0Y8YMWZalRx99NO+8MUa33HKLpk+frurqarW2tmrHjh151xw8eFDLly9XLBZTfX29rr76avX19Y3qg1SyqirCCAAg2AoOJP39/Tr33HN19913H/f8HXfcobvuukv33nuvNm3apJqaGi1ZskSDg4PeNcuXL9e2bdu0fv16Pf7443ruued0zTXXjPxTVLBQyO8SAAAwegXfzi655BJdcsklxz1njNH3vvc93Xzzzbr00kslSf/2b/+mxsZGPfroo/riF7+oN954Q0899ZReeuklLVq0SJL0gx/8QJ/73Of093//95oxY8YoPk7lYewIAKAcjOkYkl27dikej6u1tdU7VldXp8WLF6u9vV2S1N7ervr6ei+MSFJra6ts29amTZuO+76JREI9PT15D0jhcHaZeAAAgm5Mb2fxeFyS1NjYmHe8sbHROxePx9XQ0JB3PhQKafLkyd41R1uzZo3q6uq8x6xZs8ay2IGU3UCP1hEAQHkIxN/Xq1evVnd3t/fYvXu330XynW1nu2sAACgHYxpImpqaJEmdnZ15xzs7O71zTU1N6urqyjufTqd18OBB75qjRaNRxWKxvEclsyyWiAcAlJcxDSRz585VU1OTNmzY4B3r6enRpk2b1NLSIklqaWnRoUOHtHnzZu+aZ555Rq7ravHixWNZnLJVVWXJtgkkAIDyUfAsm76+Pr399tve8127dmnLli2aPHmympubdeONN+pv/uZvdPrpp2vu3Ln61re+pRkzZuiyyy6TJJ111ln67Gc/q69+9au69957lUqldN111+mLX/wiM2yGIbubr9+lAABgbBUcSF5++WV9+tOf9p6vWrVKkrRixQrdf//9+vM//3P19/frmmuu0aFDh/TJT35STz31lKqqqrzXPPjgg7ruuut00UUXybZtLVu2THfdddcYfJzyxwZ6AIByZBljjN+FKFRPT4/q6ur0Byv+UJFIxO/iFI3jSNEogQQAEBzJRFL3rf2Ruru7TzoGNBCzbJDFImgAgHJFIAmI3I6+AACUIwJJQLCBHgCgnBFIAsC2mVkDAChvBJIACIcZOwIAKG8EkhIXCmVn1wAAUM4IJCWODfQAAJWAQFLCbDvbXQMAQLkjkJQwNtADAFQKAkmJym6g53cpAAAoDm55JSg3zZexIwCASkEgKUGhkCXbJowAACoHgaTE2HZ2qi8AAJWEQFJiHIdpvgCAykMgKTHhsN8lAACg+AgkJYQN9AAAlYpAUiKys2qYWQMAqEwEkhIRDjOzBgBQuQgkJcBx2EAPAFDZCCQlwLZF6wgAoKIRSHwWDkuRCP8MAFDKUsmUEoeTMsbvkpQvluDyGbv5AkDpM66lzKCUGXLMiUoW3e1jhkDiI3bzBYDSZ4yRXEvhUEgm/cHx9JF04ji27KhkLFc6MmMShaOvwCeWldtEj59cAChlqWRKu95+99gTJvvIpF2l+l2l+6TMYclNHXmkj30JTowWEp+EQtll4gEApcsYo57uXiUGk8O7PiNlBo48sSQT/uBrJzouRSwbBBIfWFZ2R18AQOnr2ndAkydNKvyFRnKH5BiTOvKFJTkT8i+lsZwuG184DtN8ASAI0qm09uzep1isbtTvZdwjj4yU7v3gYTLZ7h03rYqexUMLiQ8YzAoAwfCrXbuVSiRVVVU1bt8jc/iDr+2IJOuDryup5YRAUmSEEQAIhoGBQe3csUuRaPEGf+R18aTlhRMnqrw+jXIMKnTZFJnjMLMGAIJgf3y/uuL7Nb1pui/f32SyocSkpXS/lO7LPkxqSPdPGXXx0EJSRJEIG+gBQBBkMhkd6HpPh/sHNHXqVL+Lk3UkfGQGPzhkhSX7yOJslhPshdoIJEVi22ygBwBBMTiY0N49cUUiEVVXV5dsy7ZJSZnc7B37g0BihyQ7fMKXlSQCSZFEo7SOAEAQGGM0cHhA8T2dmjZtmmw7IKMbjnTjSNmQkmtJsUOSPWRMbolmKwJJMWTHjfhdCgDAcO3a8a5c19W0adMUCgX0Vnmkiye3cqwkyZacIeHELqGPVkJFKV+RiFWyzX0AgHz9ff16e/tOSVJ9fX1wWkiGwx0yzfiolWT9nmZMIBln4bBF6wgABMg7b+1SX2+/wuFwSY8fGbWjV5IdsveOHyvJEkjGGRvoAUBwpNNpvbuzQ8YY1dTUqLq62u8iFY3JfPB1uveDr50J8tZDkT1+4YRAMo5CIfasAYAg2R8/oP6+bJ/GxIkTNWHChA95RfnLW0k2On5dO2XUMVZa2EAPAILFGKOu+H4dPhJIqqurFS3iKq1B4A5v0+MRIZCME8uSHIdAAgBBMTgwqK7O/XJdV47jqLa2trwGtJY4umzGSVUVYQQAgqS3p0+d+7okSeFwWPX19b6Uw3Ec2badF4Zc11U6nZYpp7Xij0IgGQdBnbIOAJXKdV0d2J9dKl7KBpJJkyYVvRyO46i6ulrhcFjhcFiWlV02IpPJKJFIaHBwUMnkOPab+Ihb5zgIhVh3BACCJJPO6O033/Geh0Ih1dbWFr0cruvKGCPLsmSM8VpKcs8ty1IoFNLhw4c//M0Chs6xMZbdQM/vUgAACvGrXbsV39vlPfdjQTRjjIwxSqVSymQyeedc11Umk/ECi+M43vXFLaQkd3zemhaSMWTb2YXQAADB8tYbb+c9b2hoKHoZcq0guS6Z3OBa27ZljFEmk1E6nVYymVQymVQqlVIoFCr60vaZhBQah9nQBJIxFIkQRgAgaLrf79ahg4e855Zladq0ab6UJdfdn0wmZdu20um0XNdVMpmU67qybVvJZFIDAwNKJBKqqakJ7l47RymPT1ECLEt01QBAAHW8u0eDAwnvuW3bvs2wGWpwcND7OjeoNTfbZnBwUJlMxpdxLuOFQDJGqqoYyAoAQZNKptQV71I6/cFGLqW4oZ7jOGW/amxp1XhAhUL+7pAIABiZ9w8e0nv7D+Yda2ho4A9MHxBIxoBt0zoCAEGT20iv+1BP3vGmpiZ+p/uAQDJKjsNCaAAQRMlESu+8tStv6mx1dbVisRiBxAfcSkeJRdAAIHiMMXr/vffV292bd3zKlCmaOHFi3syVoeNLMH4IJKOQ3UDP71IAAEZix/adxxxrbGxUTU1N3qDW3Ne5KbgYHwSSUWBmDQAEUyqVUseujrxjNTU1amxsPGaGTe55OBz2jmUymbzVVMt507tiIZCMkOMwswYAgmr3u3uUTuUvz15bW3vSFVqH/gE6dIXU3LLuUjaY0IoyMgSSEWLsCAAEkzFGHe/+Om9siGVZamhoUHV1dcHvl9sAL/feuUCSSqXGpsAVgkAyAuEwY0cAIKgOvd+t9997P+9YJBLRvHnzRv3elmV5G99Fo1HveG5/GonunRMhkBTIsqRIhNnSABBEmYyrPR171f1+t6qqqrzl2efOnaspU6aM2fc5ugV9aDgZ2nJy9K6+QWBcyWQka4z/MCeQFIgN9AAguAYHBvTuzg5JlmKxmBdIzjzzzKKVYejg2FxXTyaTCc7YE1dy02PfU0AgKRBdNQAQTMYY9fcdVnxPpxoaGrxulClTpvi2GJpz5KYydGZPJpOpyLVP6HsoQFUVrSMAEGTvvvMrWZal+vp69fT0yLZtnXbaaSMazDqWLMvyHo7jKBqNKhqNKhKJeINmy30iBS0kw5Sb5lvuPxAAUK6MMdq5413V1NRoYGBAruuqvr5eM2fO9FoqSsHQ+4xlWYpEIpKy5c+NOSnHFhQCyTDZtiXbJowAQFDt7zygvt5+TZ8+3QskkyZNGtPBrOPJsiyFQiEZY/K6eFKpVFnM3CGQDINtZ6f6AgCCKZ3O6I2t2xUKhRQOh9Xd3a1QKFRyrSPDkevaycm1oEj5y9sHLaQQSIaBRdAAINj2d+7X3l/HFQqF5DiOBgcHFYlE1Nzc7HfRRm3o/eno5e1d1w3M6rEEkmEIUUsAEFjGGMX3dOpw/2FFIhEdPnxY6XRap5xyimpra/0u3rhxHMdbpG1oq0mpjj8paJbNmjVrdP7552vixIlqaGjQZZddpu3bt+ddMzg4qLa2Nk2ZMkW1tbVatmyZOjs7867p6OjQ0qVLNWHCBDU0NOimm24q2QpiZg0ABNvA4QF1dR6Q67pKJpOKx+OybVtnn32230UritzMndxj6Ayeo7t//FRQINm4caPa2tr0wgsvaP369UqlUrr44ovV39/vXfO1r31Njz32mB5++GFt3LhRe/fu1eWXX+6dz2QyWrp0qZLJpJ5//nk98MADuv/++3XLLbeM3acaI7bNzBoACLrenj51xfdLyq6YaozRzJkz1dTU5HPJim/o9GLbtr1wEo1G8/bk8aVsZhSjXvbv36+GhgZt3LhRv/Vbv6Xu7m5NmzZNDz30kK644gpJ0ptvvqmzzjpL7e3tuvDCC/Xkk0/q85//vPbu3avGxkZJ0r333qtvfOMb2r9/f97gnBPp6elRXV2d/mDFHw7r+pGwbSkaZWYNAASZ67p6Y+t2/d+zL+Qd/9SnPqV58+b5egMuVZlMxhsQO/Troeyo5ESPOXxcyURS9639kbq7uxWLxU543aj+Jbq7uyVJkydPliRt3rxZqVRKra2t3jXz5s1Tc3Oz2tvbJUnt7e0655xzvDAiSUuWLFFPT4+2bdt23O+TSCTU09OT9xhvti3CCAAEXCbjaueOd/OOTZw4UZMnTyaMnIDjOAqFQgqFQopEIt5jvOtrxO/uuq5uvPFGfeITn/D64eLxuCKRiOrr6/OubWxsVDwe964ZGkZy53PnjmfNmjWqq6vzHrNmzRppsYclu4EeYQQAgm7g8ID27cm/tzQ0NBxzn8Lx5bp2bNtWOBweMvZk7L/XiANJW1ubXnvtNa1bt24sy3Ncq1evVnd3t/fYvXv3uH4/pvkCQHnYuWNX3nPHcTR16lRVVVX5VKLgGjr2ZDzWbhnRhNbrrrtOjz/+uJ577jnNnDnTO97U1KRkMqlDhw7lpc/Ozk5v8FBTU5NefPHFvPfLzcI50QCj3ICbYmERNAAIvtxS8UNNmDBh3FvZy52xXBk7M+bvW1ALiTFG1113nR555BE988wzmjt3bt75hQsXKhwOa8OGDd6x7du3q6OjQy0tLZKklpYWbd26VV1dXd4169evVywW0/z580fzWcZENErLCACUg659Xerv6887duqpp2rq1Kk+lSj4jIyM5UrjcKssqIWkra1NDz30kH784x9r4sSJ3piPuro6VVdXq66uTldffbVWrVqlyZMnKxaL6frrr1dLS4suvPBCSdLFF1+s+fPn66qrrtIdd9yheDyum2++WW1tbUVtBTme7EBWpvkCQDnojB9QKpnynluWpXnz5vE7fhSMnZFxxmfdsIICydq1ayVJv/3bv513/L777tOXv/xlSdKdd94p27a1bNkyJRIJLVmyRPfcc493reM4evzxx7Vy5Uq1tLSopqZGK1as0G233Ta6TzIGmFkDAOXBGKOe7h6l0x90LUyaNEl1dXU+lirYjEw2jIzTbbKgQDKcJUuqqqp099136+677z7hNbNnz9YTTzxRyLced8ysAYDykUwkdbj/cN6xM844g9aRURivlpEcJmEfEQrRVQMA5aK/77D6ej8YPxKJRHTKKaew9sgIGbnjNnYkh3+ZI8JhwggAlIu+3j719vR5z6dPn66amhofSxRsxnYle8QLuw8LgUTMrAGAcuK6rnp6epUYTEjKto7MnTtXEyZM8LlkwWTkjnt3jUQgUThsyXHorgGAcpFOp7U/fsB7Xl9fr1mzZvF7fgSMjIxtxrWrJqeiA4lliTACAGUmnUrrQNd7krK/36dMmaLa2lqfSxVcxkl9+EVjoKIDiW1LjkMYAYByYYxRJpNR96HsJqy2bR+ziCeGrxhdNTkjWjq+XDB2BADKz6GD3XJdV1J26xE/l4o3xsh1Xbmu632dk9tVt1Rb6cdzVdbjqdhAEqrYTw4A5S2+t9P7+vTTT/fthm+MUTqdVl9fn5LJpFzXVSqVUjKZ1OHD2TVSpk6dqsbGxnHZrG60jJ0Z95k1Q1XsbTkcZkdfAChHe3bvkyTV1NTojDPO8KUMxhgNDg4qk8nItm3V1NTItm25rquBgQGlUint27dP7733ngYGBjRnzpySCiVG47OB3slUZCDJhhG/SwEAGGuDg4Pe+JE5c+YoFov59sdnrksmmUwqdKRZ3hgjy7K8567rKh6PKxQKaebMmSURSoyMZJmito5IFTiolZk1AFC+Ovd2KZPOyHEcTZ8+XZFIxLeyVFVVqbq6WuFw2DtmjPFCieu6isVimjBhgrq7uzU4OOhbWY/mhoozs2aoimshYWYNAJSvrs4DyrgZTZk8RZMmTfKtHKFQSKFQSLZtq7a2Vv39/cpkMl4gcV1XkUjEa8FJp9PD2i+uGIrdVZNTUYGEDfQAoHwZY3To4CEZ12jSpEm+BhLHcbxHJBJRKBRSb2+v0um0bNvWxIkTVVdXJ8uylEgkvON+yy6ElinazJqhKiqQ2LZk2wQSAChHA4cHNDiQUDgc9n08RjKZVCQSkW3bchxH4XBY1dXVSiaTSiQSGhwc9L6Wst07Q7t2/GKcdHb8iA8qKpCw7ggAlK+e7l4NHB7QpEmTNHv2bL+Lo3Q6rXA4LMuyvDEjufEjuaCSW4ckGo16A139UowdfU/G//ahImE3XwAoX8YYdb/fo8P9AzrzzDNVXV3td5GUSCSUSCS8SRRDx4jkQkkoFFJNTY0ikYivky28PWuKPLNmqIpoIQmFpHCYmTUAUK7cjKvuQ9kVWk899VS/iyMpG0AOHz6sZDKpqqqqY1pJHMfxxo2Uwv2pWHvWnEhFBBLHYRE0AChniURC7x14X83NzSUxFmOo3Gqtx1MK9yZvIKvPyr7LxralUMj/f3AAwPgZHEzovf0HNWfOHN/HYgRRdjCrv2Uo+0DCQFYAKG/GGPX19isSjmjy5Mkl0eoQJMXc0fdkyjqQ2LZYIh4AypwxRl3xAzr11FNVX1/vd3ECxe+ZNUOVdSCJRBg7AgCVoK+7T6eccoqvS8UHjZGRG0r7OrNmqLINJKFQtoUEAFD+qqJVampq8rsYgfHBBnqu30XxlO0t27ZpHQGASmDJ0txT5zKYtUBuKOl3EfKUZSBxHBZCA4BK0fN+n6Y3zvC7GIFiSqhlJKcsAwlhBAAqx8H3DpbMTrlBkF13xP9pvkcru/Yty2LsCABUkjmzT5VVanfXEpbdzbf0AlxZBRLblqqqGDsCAJXEdiyp9HogSlK2daQ0pvkerawCSShEGAGASpNdZdSVkSXLdWQZmslPyHJLambNUGUTSBwnO9UXAFBhLMk42Ztsdk+W7B+mViYkyz2yeV0pNgkUWXbdEX830DuZsrmFs4EeACCbO7LjI4yTknEkGUt25sjtztiVG06s0mwZySmLQGJZzKwBABwld1uwjFw7JRnJch3lhnNamVBFhRM3VHoza4Yqi0DCBnoAgA9lScbJZL82yu7hImVbT0x5d+24dlpS6c2sGSrwgYRpvgCAglnypr661pFxFcaSnQkf+VqyymSprlKeWTNU4AMJG+gBAEYlr2vnyHLqJtulI2W7eYLccmLs0p1ZM1SgA4nj0DoCABgHlmRC6WzXjp3r2nG8rp3sJaUfUrxVWQMg0IHEti3Zdun/QAAAAsqSNzvFHTJLxXIdKdeCUqLB5IMdfUt77EhOoANJhJk1AIBiGXLLMU4mO0DWSNaRcSeWW3pTikttR9+TCXQgAQDAV5ZkcouNZWyZoYuy+RxOsovEBQeBBACAMZBbLVb6YNyJlXGy3TsqbtdOUGbWDEUgAQBgrFm51WLT2b12JNnpcO6kZKxxDSjZHX1Lf2bNUAQSAADGy5DM4YZz6518sGLseHTtBLF1RCKQAABQXENWjDVDWjHsTFgyR8agjDBNfDCzJlitIxKBBAAA/wyZkuta2RkxlmtLbujISu+Fdu2YQM2sGYpAAgBAKTiSO4zjyjhJb7VYbzPAYawY64ZSgeuqySGQAABQinKrxUreirGWkSw3JMscu0y5a2e8wbRBRCABAKDUHVkx1kgydq5rx/H22zlyILCtIxKBBACAYPG6djKBW/zsZAgkwLgK8J8rCIDgNs9jjJTRrxgCCSCprP5Xo4KM188tQQfFRyBBgBEigPExlv+3CDcYHgIJRoFAAODD+P17gkAUFASSiuf3LwsAGE+j+R1HmCkmAknZIFgAwNgizBQTgWTcEBAAoHIV8x5QHuGHQDIshAsAQKkayT2q9EJMhQUSggUAACO/H45fkAl4ILFEyAAAoFhGcs8d3muO3Z0HAACgyAgkAADAdwQSAADgOwIJAADwHYEEAAD4jkACAAB8RyABAAC+I5AAAADfFRRI1q5dqwULFigWiykWi6mlpUVPPvmkd35wcFBtbW2aMmWKamtrtWzZMnV2dua9R0dHh5YuXaoJEyaooaFBN910k9Lp9Nh8GgAAEEgFBZKZM2fq9ttv1+bNm/Xyyy/rM5/5jC699FJt27ZNkvS1r31Njz32mB5++GFt3LhRe/fu1eWXX+69PpPJaOnSpUomk3r++ef1wAMP6P7779ctt9wytp8KAAAEimWMGdXC9JMnT9Z3vvMdXXHFFZo2bZoeeughXXHFFZKkN998U2eddZba29t14YUX6sknn9TnP/957d27V42NjZKke++9V9/4xje0f/9+RSKRYX3Pnp4e1dXV6Ssrr1IkOrzXAACA4ksmkrpv7f9Td3e3YrHYCa8b8RiSTCajdevWqb+/Xy0tLdq8ebNSqZRaW1u9a+bNm6fm5ma1t7dLktrb23XOOed4YUSSlixZop6eHq+V5XgSiYR6enryHgAAoHwUHEi2bt2q2tpaRaNRXXvttXrkkUc0f/58xeNxRSIR1dfX513f2NioeDwuSYrH43lhJHc+d+5E1qxZo7q6Ou8xa9asQosNAABKWMGB5Mwzz9SWLVu0adMmrVy5UitWrNDrr78+HmXzrF69Wt3d3d5j9+7d4/r9AABAcYUKfUEkEtFpp50mSVq4cKFeeuklff/739eVV16pZDKpQ4cO5bWSdHZ2qqmpSZLU1NSkF198Me/9crNwctccTzQaVTQaLbSoAAAgIEa9DonrukokElq4cKHC4bA2bNjgndu+fbs6OjrU0tIiSWppadHWrVvV1dXlXbN+/XrFYjHNnz9/tEUBAAABVVALyerVq3XJJZeoublZvb29euihh/Tss8/q6aefVl1dna6++mqtWrVKkydPViwW0/XXX6+WlhZdeOGFkqSLL75Y8+fP11VXXaU77rhD8XhcN998s9ra2mgBAQCgghUUSLq6uvTHf/zH2rdvn+rq6rRgwQI9/fTT+p3f+R1J0p133inbtrVs2TIlEgktWbJE99xzj/d6x3H0+OOPa+XKlWppaVFNTY1WrFih2267bWw/FQAACJRRr0PiB9YhAQAgGMZ9HRIAAICxQiABAAC+I5AAAADfEUgAAIDvCCQAAMB3BBIAAOA7AgkAAPAdgQQAAPiOQAIAAHxHIAEAAL4jkAAAAN8RSAAAgO8IJAAAwHcEEgAA4DsCCQAA8B2BBAAA+I5AAgAAfEcgAQAAviOQAAAA3xFIAACA7wgkAADAdwQSAADgOwIJAADwHYEEAAD4jkACAAB8RyABAAC+I5AAAADfEUgAAIDvCCQAAMB3BBIAAOA7AgkAAPAdgQQAAPiOQAIAAHxHIAEAAL4jkAAAAN8RSAAAgO8IJAAAwHcEEgAA4LuQ3wUAMBKW3wVAQYzfBQBKHoEE8B3hovyN5N+YEIPKQiABxg1BA6NRyM8P4QXBRyABPAQIBNVY/uwSbuAPAgkqDKEDOLkP+z9CYMH4IJCgzBA4gPF1sv9jhBWMHIEEAUPgAErXcP5/ElpwfAQS+IhwAVSeQv/fE2AqBYEERUDwADBSJ/r9QVApNwQSjCGCB4BiIaiUGwIJToKAASBo6BIKKgIJjiB8AKhEx/vdR0jxA4Gk4hA8AODk6A7yA4GkbBA0AGB8sZz/eCKQBA7BAwBKH11BhSKQlDwCCACUB0LKyRBISgrhAwAqy9G/9ys3oBBIioawAQD4MJW7/D6BZFwQPgAA46U8u34IJKNG+AAA+C34IYVAclKEDQBAUAWr+4dAkocAAgCoJKXTslLhgYQAAgBAvqH3xuKFkzIOJIQNAABGp3jdPmUUSAggAAAU39h0+wQ8kFgiiAAAUGqsE3x9Yvb4FAQAAGD4CCQAAMB3owokt99+uyzL0o033ugdGxwcVFtbm6ZMmaLa2lotW7ZMnZ2dea/r6OjQ0qVLNWHCBDU0NOimm25SOp0eTVEAAECAjTiQvPTSS/rHf/xHLViwIO/41772NT322GN6+OGHtXHjRu3du1eXX365dz6TyWjp0qVKJpN6/vnn9cADD+j+++/XLbfcMvJPAQAAAm1EgaSvr0/Lly/XD3/4Q02aNMk73t3drX/5l3/Rd7/7XX3mM5/RwoULdd999+n555/XCy+8IEn66U9/qtdff10/+tGP9LGPfUyXXHKJ/vqv/1p33323ksnk2HwqAAAQKCMKJG1tbVq6dKlaW1vzjm/evFmpVCrv+Lx589Tc3Kz29nZJUnt7u8455xw1NjZ61yxZskQ9PT3atm3bcb9fIpFQT09P3gMAAJSPgqf9rlu3Tq+88opeeumlY87F43FFIhHV19fnHW9sbFQ8HveuGRpGcudz545nzZo1+va3v11oUQEAQEAU1EKye/du3XDDDXrwwQdVVVU1XmU6xurVq9Xd3e09du/eXbTvDQAAxl9BgWTz5s3q6urSxz/+cYVCIYVCIW3cuFF33XWXQqGQGhsblUwmdejQobzXdXZ2qqmpSZLU1NR0zKyb3PPcNUeLRqOKxWJ5DwAAUD4KCiQXXXSRtm7dqi1btniPRYsWafny5d7X4XBYGzZs8F6zfft2dXR0qKWlRZLU0tKirVu3qqury7tm/fr1isVimj9//hh9LAAAECQFjSGZOHGizj777LxjNTU1mjJlinf86quv1qpVqzR58mTFYjFdf/31amlp0YUXXihJuvjiizV//nxdddVVuuOOOxSPx3XzzTerra1N0Wh0jD4WAAAIkjHfy+bOO++UbdtatmyZEomElixZonvuucc77ziOHn/8ca1cuVItLS2qqanRihUrdNttt411UQAAQEBYxpix2Te4iHp6elRXV6evrPxjRaIRv4sDAABOIJlI6r61/6bu7u6TjgFlLxsAAOA7AgkAAPAdgQQAAPiOQAIAAHxHIAEAAL4jkAAAAN8RSAAAgO8IJAAAwHcEEgAA4DsCCQAA8B2BBAAA+I5AAgAAfEcgAQAAviOQAAAA3xFIAACA7wgkAADAdwQSAADgOwIJAADwHYEEAAD4jkACAAB8RyABAAC+I5AAAADfEUgAAIDvCCQAAMB3BBIAAOA7AgkAAPAdgQQAAPiOQAIAAHxHIAEAAL4jkAAAAN8RSAAAgO8IJAAAwHcEEgAA4DsCCQAA8B2BBAAA+I5AAgAAfEcgAQAAviOQAAAA3xFIAACA7wgkAADAdwQSAADgOwIJAADwHYEEAAD4jkACAAB8RyABAAC+I5AAAADfEUgAAIDvCCQAAMB3BBIAAOA7AgkAAPAdgQQAAPiOQAIAAHxHIAEAAL4L+V2AkTDGSJKSyaTPJQEAACeTu1fn7t0nYpkPu6IE7dy5Ux/5yEf8LgYAABim3bt3a+bMmSc8H8gWksmTJ0uSOjo6VFdX53NpgqGnp0ezZs3S7t27FYvF/C5OIFBnhaPOCkedFY46K5yfdWaMUW9vr2bMmHHS6wIZSGw7O/Slrq6OH8YCxWIx6qxA1FnhqLPCUWeFo84K51edDafxgEGtAADAdwQSAADgu0AGkmg0qltvvVXRaNTvogQGdVY46qxw1FnhqLPCUWeFC0KdBXKWDQAAKC+BbCEBAADlhUACAAB8RyABAAC+I5AAAADfBTKQ3H333ZozZ46qqqq0ePFivfjii34XyTfPPfecvvCFL2jGjBmyLEuPPvpo3nljjG655RZNnz5d1dXVam1t1Y4dO/KuOXjwoJYvX65YLKb6+npdffXV6uvrK+KnKJ41a9bo/PPP18SJE9XQ0KDLLrtM27dvz7tmcHBQbW1tmjJlimpra7Vs2TJ1dnbmXdPR0aGlS5dqwoQJamho0E033aR0Ol3Mj1I0a9eu1YIFC7wFlVpaWvTkk09656mvD3f77bfLsizdeOON3jHqLd9f/dVfybKsvMe8efO889TX8e3Zs0d/9Ed/pClTpqi6ulrnnHOOXn75Ze98oO4BJmDWrVtnIpGI+dd//Vezbds289WvftXU19ebzs5Ov4vmiyeeeML85V/+pfnv//5vI8k88sgjeedvv/12U1dXZx599FHzi1/8wvzu7/6umTt3rhkYGPCu+exnP2vOPfdc88ILL5j//d//Naeddpr50pe+VORPUhxLliwx9913n3nttdfMli1bzOc+9znT3Nxs+vr6vGuuvfZaM2vWLLNhwwbz8ssvmwsvvND8xm/8hnc+nU6bs88+27S2tppXX33VPPHEE2bq1Klm9erVfnykcfeTn/zE/M///I956623zPbt281f/MVfmHA4bF577TVjDPX1YV588UUzZ84cs2DBAnPDDTd4x6m3fLfeeqv56Ec/avbt2+c99u/f752nvo518OBBM3v2bPPlL3/ZbNq0yezcudM8/fTT5u233/auCdI9IHCB5IILLjBtbW3e80wmY2bMmGHWrFnjY6lKw9GBxHVd09TUZL7zne94xw4dOmSi0aj593//d2OMMa+//rqRZF566SXvmieffNJYlmX27NlTtLL7paury0gyGzduNMZk6yccDpuHH37Yu+aNN94wkkx7e7sxJhsCbds28Xjcu2bt2rUmFouZRCJR3A/gk0mTJpl//ud/pr4+RG9vrzn99NPN+vXrzac+9SkvkFBvx7r11lvNueeee9xz1NfxfeMb3zCf/OQnT3g+aPeAQHXZJJNJbd68Wa2trd4x27bV2tqq9vZ2H0tWmnbt2qV4PJ5XX3V1dVq8eLFXX+3t7aqvr9eiRYu8a1pbW2XbtjZt2lT0Mhdbd3e3pA82bNy8ebNSqVRenc2bN0/Nzc15dXbOOeeosbHRu2bJkiXq6enRtm3bilj64stkMlq3bp36+/vV0tJCfX2ItrY2LV26NK9+JH7OTmTHjh2aMWOGTj31VC1fvlwdHR2SqK8T+clPfqJFixbp93//99XQ0KDzzjtPP/zhD73zQbsHBCqQHDhwQJlMJu8HTpIaGxsVj8d9KlXpytXJyeorHo+roaEh73woFNLkyZPLvk5d19WNN96oT3ziEzr77LMlZesjEomovr4+79qj6+x4dZo7V462bt2q2tpaRaNRXXvttXrkkUc0f/586usk1q1bp1deeUVr1qw55hz1dqzFixfr/vvv11NPPaW1a9dq165d+s3f/E319vZSXyewc+dOrV27VqeffrqefvpprVy5Un/2Z3+mBx54QFLw7gGB3O0XGAttbW167bXX9POf/9zvopS8M888U1u2bFF3d7f+67/+SytWrNDGjRv9LlbJ2r17t2644QatX79eVVVVfhcnEC655BLv6wULFmjx4sWaPXu2/vM//1PV1dU+lqx0ua6rRYsW6e/+7u8kSeedd55ee+013XvvvVqxYoXPpStcoFpIpk6dKsdxjhlZ3dnZqaamJp9KVbpydXKy+mpqalJXV1fe+XQ6rYMHD5Z1nV533XV6/PHH9bOf/UwzZ870jjc1NSmZTOrQoUN51x9dZ8er09y5chSJRHTaaadp4cKFWrNmjc4991x9//vfp75OYPPmzerq6tLHP/5xhUIhhUIhbdy4UXfddZdCoZAaGxuptw9RX1+vM844Q2+//TY/Zycwffp0zZ8/P+/YWWed5XV1Be0eEKhAEolEtHDhQm3YsME75rquNmzYoJaWFh9LVprmzp2rpqamvPrq6enRpk2bvPpqaWnRoUOHtHnzZu+aZ555Rq7ravHixUUv83gzxui6667TI488omeeeUZz587NO79w4UKFw+G8Otu+fbs6Ojry6mzr1q15/4nXr1+vWCx2zC+HcuW6rhKJBPV1AhdddJG2bt2qLVu2eI9FixZp+fLl3tfU28n19fXpnXfe0fTp0/k5O4FPfOITxyxb8NZbb2n27NmSAngPKOoQ2jGwbt06E41Gzf33329ef/11c80115j6+vq8kdWVpLe317z66qvm1VdfNZLMd7/7XfPqq6+aX/3qV8aY7JSv+vp68+Mf/9j88pe/NJdeeulxp3ydd955ZtOmTebnP/+5Of3008t22u/KlStNXV2defbZZ/OmFx4+fNi75tprrzXNzc3mmWeeMS+//LJpaWkxLS0t3vnc9MKLL77YbNmyxTz11FNm2rRpZTu98Jvf/KbZuHGj2bVrl/nlL39pvvnNbxrLssxPf/pTYwz1NVxDZ9kYQ70d7etf/7p59tlnza5du8z//d//mdbWVjN16lTT1dVljKG+jufFF180oVDI/O3f/q3ZsWOHefDBB82ECRPMj370I++aIN0DAhdIjDHmBz/4gWlubjaRSMRccMEF5oUXXvC7SL752c9+ZiQd81ixYoUxJjvt61vf+pZpbGw00WjUXHTRRWb79u157/Hee++ZL33pS6a2ttbEYjHzla98xfT29vrwacbf8epKkrnvvvu8awYGBsyf/umfmkmTJpkJEyaY3/u93zP79u3Le593333XXHLJJaa6utpMnTrVfP3rXzepVKrIn6Y4/uRP/sTMnj3bRCIRM23aNHPRRRd5YcQY6mu4jg4k1Fu+K6+80kyfPt1EIhFzyimnmCuvvDJvPQ3q6/gee+wxc/bZZ5toNGrmzZtn/umf/invfJDuAZYxxhS3TQYAACBfoMaQAACA8kQgAQAAviOQAAAA3xFIAACA7wgkAADAdwQSAADgOwIJAADwHYEEAAD4jkACAAB8RyABAAC+I5AAAADfEUgAAIDv/n8BaeWcXoMXzwAAAABJRU5ErkJggg==",
-      "text/plain": [
-       "<Figure size 640x480 with 1 Axes>"
-      ]
-     },
-     "metadata": {},
-     "output_type": "display_data"
-    },
-    {
-     "data": {
-      "image/png": "iVBORw0KGgoAAAANSUhEUgAAAiQAAAGiCAYAAADX8t0oAAAAOXRFWHRTb2Z0d2FyZQBNYXRwbG90bGliIHZlcnNpb24zLjkuMiwgaHR0cHM6Ly9tYXRwbG90bGliLm9yZy8hTgPZAAAACXBIWXMAAA9hAAAPYQGoP6dpAAAx0UlEQVR4nO3deXSc1WH38d8zmkXrjCTbkmywjVmC7YJZbLBV0i2oOMRJoZi+JK9LHMoJB1emgHMouCWQ0CTmkJ6SkIBp0xbom1C39BQSHJY4JpgkCBsMbowJBoKLHWxJtoU02mZ7nvv+ITR4vGq0zJ3l+zlnDuh57mjuXEvz/HSfuzjGGCMAAACLfLYrAAAAQCABAADWEUgAAIB1BBIAAGAdgQQAAFhHIAEAANYRSAAAgHUEEgAAYB2BBAAAWEcgAQAA1lkNJPfff79OOeUUlZeXa+HChdqyZYvN6gAAAEusBZL/+I//0KpVq3TnnXfq1Vdf1TnnnKPFixers7PTVpUAAIAljq3N9RYuXKgLLrhA3/3udyVJnudp+vTpuuGGG3TbbbfZqBIAALDEb+NFE4mEtm7dqtWrV6eP+Xw+tbS0qK2t7Yjy8Xhc8Xg8/bXneerq6tKkSZPkOE5O6gwAALJnjFFvb6+mTZsmn+/YN2asBJIDBw7IdV01NjZmHG9sbNSbb755RPk1a9boq1/9aq6qBwAAxtmePXt08sknH/O8lUCSrdWrV2vVqlXpr3t6ejRjxgwtu/azCgaDFmsGAACOJ5FI6Af/sk41NTXHLWclkEyePFllZWXq6OjION7R0aGmpqYjyodCIYVCoSOOB4NBBUMEEgAA8t2JhlhYmWUTDAY1f/58bdy4MX3M8zxt3LhRzc3NNqoEAAAssnbLZtWqVVq+fLkWLFigCy+8UN/61rfU39+va665xlaVAACAJdYCyVVXXaX9+/frjjvuUHt7u84991w988wzRwx0BQAAxc/qoNaVK1dq5cqVNqsAAADyAHvZAAAA6wgkAADAOgIJAACwjkACAACsI5AAAADrCCQAAMA6AgkAALCOQAIAAKwjkAAAAOsIJAAAwDoCCQAAsI5AAgAArCOQAAAA6wgkAADAOgIJAACwjkACAACsI5AAAADrCCQAAMA6AgkAALCOQAIAAKwjkAAAAOsIJAAAwDoCCQAAsI5AAgAArCOQAAAA6wgkAADAOgIJAACwjkACAACsI5AAAADrCCQAAMA6AgkAALCOQAIAAKwjkAAAAOsIJAAAwDoCCQAAsI5AAgAArCOQAAAA6wgkAADAOgIJAACwjkACAACsI5AAAADrCCQAAMA6AgkAALCOQAIAAKwjkAAAAOsIJAAAwDoCCQAAsI5AAgAArCOQAAAA6wgkAADAOgIJAACwjkACAACsI5AAAADrCCQAAMA6AgkAALCOQAIAAKwjkAAAAOsIJAAAwDoCCQAAsM5vuwJjYz58SJJjsyIAACDNHOP/j63AA8mhDn/DBBQAACbeyALHiRRRIDkcAQUAgPE3PgHkcEUcSA43kgYktAAASt3EBI4TKaFAMhL0qgAASomd8HE0BJLjOto/FCEFAFCI8id8HA2BJGvc+gEA5Jv8DhsjkfU6JC+88II+85nPaNq0aXIcR0888UTGeWOM7rjjDk2dOlUVFRVqaWnR22+/nVGmq6tLy5YtUzgcVm1tra699lr19fWN6Y3kF3OUBwAA46E4rzFZB5L+/n6dc845uv/++496/p577tF9992nBx98UJs3b1ZVVZUWL16sWCyWLrNs2TLt2LFDGzZs0Pr16/XCCy/ouuuuG/27KAjF98MDAMiF0rh+ZH3L5tJLL9Wll1561HPGGH3rW9/S7bffrssuu0yS9G//9m9qbGzUE088oc9+9rP69a9/rWeeeUYvv/yyFixYIEn6zne+o0996lP6+7//e02bNm0Mb6eQjPSHits/AFC8ijdgZGtcl47ftWuX2tvb1dLSkj4WiUS0cOFCtbW1SZLa2tpUW1ubDiOS1NLSIp/Pp82bNx/1+8bjcUWj0YxH6SiNZAwAxa84b7WMl3ENJO3t7ZKkxsbGjOONjY3pc+3t7WpoaMg47/f7VV9fny5zuDVr1igSiaQf06dPH89qF5ij/UDzQw0A+YXP6WwVxOZ6q1evVk9PT/qxZ88e21XKQ/zwA0Du8UfieBnXab9NTU2SpI6ODk2dOjV9vKOjQ+eee266TGdnZ8bzUqmUurq60s8/XCgUUigUGs+qlohsfikYqwIAQwgUNoxrD8msWbPU1NSkjRs3po9Fo1Ft3rxZzc3NkqTm5mZ1d3dr69at6TLPPfecPM/TwoULx7M6yAoJH0Ap4rMvX2TdQ9LX16d33nkn/fWuXbu0bds21dfXa8aMGbrpppv0ta99TWeccYZmzZqlL3/5y5o2bZouv/xySdKcOXP0yU9+Ul/84hf14IMPKplMauXKlfrsZz9bQjNsCsWxfjHpTQFQiAgb+SzrQPLKK6/oj/7oj9Jfr1q1SpK0fPlyPfzww/rrv/5r9ff367rrrlN3d7c+/vGP65lnnlF5eXn6OT/4wQ+0cuVKXXzxxfL5fFq6dKnuu+++cXg7yI1sf6kJMADGG+Gi2DjGmIL7V41Go4pEIrpmxdUKhoK2q4NRI6gAOJGCu0ThMIl4Qg+t/X/q6elROBw+Zjn2soFF3BICMIzgUeoIJMhDY/lgIswA9hAqMHoEEhSZE30gEliAsSF0YGIQSFBijvdhSlgBCBywhUACpLHhIYodYQP5i0ACZG28P9QJODgawgNKC4EEsG40Fx5CTGEhXAAnQiABCtJ4XeAINsdHkAByhUAClDQuuADyw7hurgcAADAaBBIAAGAdgQQAAFhHIAEAANYRSAAAgHUEEgAAYB2BBAAAWEcgAQAA1hFIAACAdQQSAABgHYEEAABYRyABAADWEUgAAIB1BBIAAGAdgQQAAFhHIAEAANYRSAAAgHUEEgAAYB2BBAAAWEcgAQAA1hFIAACAdQQSAABgHYEEAABYRyABAADWEUgAAIB1BBIAAGAdgQQAAFhHIAEAANYRSAAAgHUEEgAAYB2BBAAAWEcgAQAA1hFIAACAdQQSAABgHYEEAABYRyABAADWEUgAAIB1BBIAAGAdgQQAAFhHIAEAANYRSAAAgHUEEgAAYB2BBAAAWEcgAQAA1hFIAACAdQQSAABgHYEEAABYRyABAADWEUgAAIB1BBIAAGAdgQQAAFhHIAEAANYRSAAAgHUEEgAAYB2BBAAAWEcgAQAA1vltV2BszIePkXImqiIAAJSAbK652T0nqx6SNWvW6IILLlBNTY0aGhp0+eWXa+fOnRllYrGYWltbNWnSJFVXV2vp0qXq6OjIKLN7924tWbJElZWVamho0C233KJUKpVNVUbJjPIBAEAxyb/rYVaBZNOmTWptbdVLL72kDRs2KJlM6pJLLlF/f3+6zM0336wnn3xSjz32mDZt2qS9e/fqiiuuSJ93XVdLlixRIpHQiy++qEceeUQPP/yw7rjjjvF7V+Muv/7RAAD4SHFcoxxjzKhrtn//fjU0NGjTpk36/d//ffX09GjKlCl69NFHdeWVV0qS3nzzTc2ZM0dtbW1atGiRnn76aX3605/W3r171djYKEl68MEHdeutt2r//v0KBoMnfN1oNKpIJKJrVvy5gqETly8s3FYCgNKUn0FhrBLxhB5a+3319PQoHA4fs9yYBrX29PRIkurr6yVJW7duVTKZVEtLS7rM7NmzNWPGDLW1tUmS2tradPbZZ6fDiCQtXrxY0WhUO3bsOOrrxONxRaPRjEfxGm03WnEkZADIL3wm58qoA4nnebrpppt00UUX6ayzzpIktbe3KxgMqra2NqNsY2Oj2tvb02UODSPD54fPHc2aNWsUiUTSj+nTp4+22sjALw+AYsfnXKEYdSBpbW3V66+/rnXr1o1nfY5q9erV6unpST/27Nkz4a+JkeCXHEAu8FlTCkY17XflypVav369XnjhBZ188snp401NTUokEuru7s7oJeno6FBTU1O6zJYtWzK+3/AsnOEyhwuFQgqFQqOpKvJWvn1QMHYHyJRvv6Modln1kBhjtHLlSj3++ON67rnnNGvWrIzz8+fPVyAQ0MaNG9PHdu7cqd27d6u5uVmS1NzcrO3bt6uzszNdZsOGDQqHw5o7d+5Y3gswBtwTRiFiPAOKR1Y9JK2trXr00Uf1wx/+UDU1NekxH5FIRBUVFYpEIrr22mu1atUq1dfXKxwO64YbblBzc7MWLVokSbrkkks0d+5cXX311brnnnvU3t6u22+/Xa2trfSCoAjZ+mCnxye3uIADY5VVIFm7dq0k6Q//8A8zjj/00EP6whe+IEm699575fP5tHTpUsXjcS1evFgPPPBAumxZWZnWr1+vFStWqLm5WVVVVVq+fLnuuuuusb0TAIfgAgmgsIxpHRJbinsdEgAAikdO1iEBAAAYDwQSAABgHYEEAABYRyABAADWEUgAAIB1BBIAAGAdgQQAAFhHIAEAANYVdCBJuQW3phsAADiKgg4krmtUgAvNAgCAwxR0IEmlJNe1XQsAADBWBR1IJCmVopcEAIBCV/CBxHUl8ggAAIWt4AOJJMViJBIAAApZUQQSY4Zu3QAAgMJUFIFEYsYNAACFrGgCCTNuAAAoXEUTSCR6SQAAKFRFFUhSKSkeJ5QAAFBoiiqQSNy2AQCgEBVdIJGGekkAAEDhKMpA4nlD40kAAEBhKMpAYszwCq6EEgAACkFRBhJJSiaNPM92LQAAwEgUbSCR2HgPAIBCUeSBxHYNAADASBR1IJHYeA8AgEJQ9IFkaIAroQQAgHxWEoGEnYABAMhvRR9IpKGxJAxwBQAgf5VEIJFYvRUAgHxWMoFEGlqbBAAA5J+SCiSpFKu3AgCQj0oqkBgjJRIEEgAA8k1JBRJpaOM9zyOUAACQT0oykLDxHgAA+aXkAok0dNuGPAIAQP4oyUAi0UsCAEA+KdlAwuBWAADyR8kGEolQAgBAvijpQMKMGwAA8kPJB5JUynYtAABASQcSaWjTPddl4z0AAGwq+UBijBSLEUYAALCp5APJMNe1XQMAAEoXgeRD7AQMAIA9BJIPeZ6USHi2qwEAQEkikByCacAAANhBIDmE6w6FEgAAkFsEksMMbbxHLwkAALlEIDmMMcy4AQAg1wgkR8EeNwAA5BaB5CiMIZQAAJBLBJJj8DzGkgAAkCsEkmNwXSkeJ5QAAJALBJLjcN2h2zcAAGBiEUhOIBajlwQAgIlGIDkBY1gsDQCAiUYgGQFm3AAAMLEIJCPgeewGDADARCKQjBDTgAEAmDgEkhFKpRhLAgDARCGQZIGN9wAAmBgEkix4HuuSAAAwEQgkWYrFSCQAAIw3AkmWjJFSKUIJAADjKatAsnbtWs2bN0/hcFjhcFjNzc16+umn0+djsZhaW1s1adIkVVdXa+nSpero6Mj4Hrt379aSJUtUWVmphoYG3XLLLUqlUuPzbnIkHjeEEgAAxlFWgeTkk0/W3Xffra1bt+qVV17RJz7xCV122WXasWOHJOnmm2/Wk08+qccee0ybNm3S3r17dcUVV6Sf77qulixZokQioRdffFGPPPKIHn74Yd1xxx3j+65ygGnAAACMH8eM8apaX1+vb37zm7ryyis1ZcoUPfroo7ryyislSW+++abmzJmjtrY2LVq0SE8//bQ+/elPa+/evWpsbJQkPfjgg7r11lu1f/9+BYPBEb1mNBpVJBLR/1n+f0f8nIlQUeHI53OsvT4AAPkuEU/oobXfV09Pj8Lh8DHLjXoMieu6Wrdunfr7+9Xc3KytW7cqmUyqpaUlXWb27NmaMWOG2traJEltbW06++yz02FEkhYvXqxoNJruZTmaeDyuaDSa8cgHTAMGAGB8ZB1Itm/frurqaoVCIV1//fV6/PHHNXfuXLW3tysYDKq2tjajfGNjo9rb2yVJ7e3tGWFk+PzwuWNZs2aNIpFI+jF9+vRsqz0hXJdpwAAAjIesA8mZZ56pbdu2afPmzVqxYoWWL1+uN954YyLqlrZ69Wr19PSkH3v27JnQ18sGG+8BADB2/myfEAwGdfrpp0uS5s+fr5dfflnf/va3ddVVVymRSKi7uzujl6Sjo0NNTU2SpKamJm3ZsiXj+w3PwhkuczShUEihUCjbquaE5w1NA/b7GUsCAMBojXkdEs/zFI/HNX/+fAUCAW3cuDF9bufOndq9e7eam5slSc3Nzdq+fbs6OzvTZTZs2KBwOKy5c+eOtSpWGDO8gis9JQAAjFZWPSSrV6/WpZdeqhkzZqi3t1ePPvqonn/+eT377LOKRCK69tprtWrVKtXX1yscDuuGG25Qc3OzFi1aJEm65JJLNHfuXF199dW655571N7erttvv12tra152wMyEsnkUA+JQycJAACjklUg6ezs1Oc//3nt27dPkUhE8+bN07PPPqs//uM/liTde++98vl8Wrp0qeLxuBYvXqwHHngg/fyysjKtX79eK1asUHNzs6qqqrR8+XLddddd4/uuLEgkjEIhySGVAACQtTGvQ2JDvqxDcrjKSodAAgDAISZ8HRIciY33AAAYHQLJODJGcl1CCQAA2SKQjCNjhjbeI5QAAJAdAsk4YxowAADZI5BMAFZvBQAgOwSSCUIoAQBg5AgkE2Ro4z1CCQAAI0EgmSDG0EsCAMBIEUgmkOsyDRgAgJEgkEwgZtwAADAyBJIJlkgYkUcAADg+AkkOpFKGXhIAAI6DQJIDyaTtGgAAkN8IJDkSj9NLAgDAsRBIcsR1pVTKdi0AAMhPBJIcSqWMPI9eEgAADkcgyaGhKcBMAwYA4HAEkhyLxQgjAAAcjkBiAWNJAADIRCCxgHVJAADIRCCxwPOkZJJAAgDAMAKJJa4rZtwAAPAhAoklnsfGewAADCOQWBSPE0YAAJAIJNa5ru0aAABgH4HEsnjcMMAVAFDyCCR5wHWZBgwAKG0EkjzAxnsAgFJHIMkT9JIAAEoZgSRPuC4b7wEASheBJI+w8R4AoFQRSPKIMUwDBgCUJgJJnmHjPQBAKSKQ5Blm3AAAShGBJA8x4wYAUGoIJHloaCdg27UAACB3CCR5Kh6nlwQAUDoIJHnKGKYBAwBKB4EkjxkzNOsGAIBiRyDJY0PrknDrBgBQ/AgkeS6VYrE0AEDxI5AUAHpJAADFjkBSAIYWSnNsVwMAgAnjt10BnFgwOBxGCCUAgEIzsmsXPSQFwHEcOQ5hBABQvAgkec7nG3oAAFDMuNTlubIyRz4fvSMAgOJGIMlz3KkBAJQCAkke8/mkQIB/IgBA8eNqBwAArCOQ5LHycv55AAClgSseAACwjkCSpwIBRrMCAEoHgSRPlZWxGBoAoHQQSPKQ4zDdFwBQWggkeSgQYDE0AEBpIZAAAADrCCR5pqxM8vvpHQEAlBYCSR5iMCsAoNQQSPIMS8UDAEoRV7884jhD+9cAAFBquPzlkfJyH7drAAAliUACAACs89uuAIYEAg6LoaHgGGMkI3nGkzFGxjPq7xvQwf1dinb36tSPnaJwbQ09fwBOiECSJ4ZWZ+VDG/nLGCPP85RKppRIJJVMJJVKpjQ4EFNvtE89H0TV19snz/XSz+mNRvV7LRdZrDWAQkEgyQM+39DeNUA+McYoPhhXf/+ABvoHFRuMKR5LKBGLa2AgpvhgTMlkaqiX5BgO7O/KYY0BFLIxjSG5++675TiObrrppvSxWCym1tZWTZo0SdXV1Vq6dKk6Ojoynrd7924tWbJElZWVamho0C233KJUKjWWqhQ0n4+l4pFbxpiPHt5HPR/Rnl69/95e7dj2prb8fKteefE1/eqVHXrzV2/pN2/u0p5dv1XHvv3q7elVIpE8bhiRpEQ8oYGBwRy9KwCFbNQ9JC+//LL+8R//UfPmzcs4fvPNN+vHP/6xHnvsMUUiEa1cuVJXXHGFfvnLX0qSXNfVkiVL1NTUpBdffFH79u3T5z//eQUCAX3jG98Y27spUNypwUQzxsh1XaWSrtxUSqmUq9hgTP19A+ru6lFftE+xWFye50lGJwwaI+V6rg50HlTVrMpx+X4AiteoAklfX5+WLVum733ve/ra176WPt7T06N/+Zd/0aOPPqpPfOITkqSHHnpIc+bM0UsvvaRFixbpJz/5id544w399Kc/VWNjo84991z93d/9nW699VZ95StfUTAYHJ93ViAcRwoGmeyE8eW5nhKJhGKDcQ0OxBQbjGlwYFD9vQMa6B9QbPDD8JGDehzsPKiZs6ZP+GsBKGyjCiStra1asmSJWlpaMgLJ1q1blUwm1dLSkj42e/ZszZgxQ21tbVq0aJHa2tp09tlnq7GxMV1m8eLFWrFihXbs2KHzzjvviNeLx+OKx+Ppr6PR6GiqDRSFw3svjDFKxBPq7xtQtLtXA30DisXiSiaSSiSSSsQTSiaSVurpuq56eqIyxjBoG8BxZR1I1q1bp1dffVUvv/zyEefa29sVDAZVW1ubcbyxsVHt7e3pMoeGkeHzw+eOZs2aNfrqV7+abVULQnk5vSM4vuHZLZ5n5Lmu3JSr3mivPujqUfSDXvX3D8hNuTLDZczQbRfbhseoDHxYP3+AMfQAji2rT4g9e/boxhtv1IYNG1ReXj5RdTrC6tWrtWrVqvTX0WhU06cXRxcwfzTiUMYYpVIpJeJJxWNxJZNJJWJJDQ4Mqi/ap95onwb6C2OQ6PAtoWQ8qYGBQYUjNZZrBCCfZRVItm7dqs7OTp1//vnpY67r6oUXXtB3v/tdPfvss0okEuru7s7oJeno6FBTU5MkqampSVu2bMn4vsOzcIbLHC4UCikUCmVT1YLg95NGSp3ruhrsH1RvtE/9fQOKD8aVSCQUjw2N/0gkEnJTru1qjspwD0k8Hldfbx+BBMBxZRVILr74Ym3fvj3j2DXXXKPZs2fr1ltv1fTp0xUIBLRx40YtXbpUkrRz507t3r1bzc3NkqTm5mZ9/etfV2dnpxoaGiRJGzZsUDgc1ty5c8fjPRWMsjKH++olKJVKqf23HerYt1/9vf1yP7wN47peTgaa5srwWJd4LKH+3n7LtQGQ77IKJDU1NTrrrLMyjlVVVWnSpEnp49dee61WrVql+vp6hcNh3XDDDWpubtaiRYskSZdcconmzp2rq6++Wvfcc4/a29t1++23q7W1tSh7QY5laGVW27WADR8c7NbOHe8oEU/YrsqESt+ySQ7dsmFgK4DjGfdRZvfee698Pp+WLl2qeDyuxYsX64EHHkifLysr0/r167VixQo1NzerqqpKy5cv11133TXeVclrfr/D6qwlyPM89Xb3Fn0YkYbe6/Btm8GBQbmuK7+fga0Ajm7Mnw7PP/98xtfl5eW6//77df/99x/zOTNnztRTTz011pcGCooxRslkSh379ufk9RzHUVVVlerr61VbWyu/36+enh69//77isViE/76h95+6u8fUDKZIpAAOCY+HSzw+YZ290Xp6dy3X91dPRP2/X0+n2pqajR16lQ1NjaqvLxcPt/Q1PJUKqWqqio5jqN33nlnwuow7ND1Urq7epSIxVVRkbvZeQAKC4HEEu6ll55kIqn3frNnQl9jypQpmjFjhqqqqhQMBlVWVibHcT5cx8RTLBbL2cKCw7drJKkvOrT3DQAcC6tyWRAI0OylqP39zgmdbVJWVqby8nKlUimlUqn0GA5JSiQS6uzs1K5du3Tw4MEJq8OhDu0hSSZT6u8fGLc9cgAUH3pILCgrs10D5NpA/6D27tk3odN6XdfVnj17lEgkVFdXp8rKSvX396uzs1N9fX1KpVJy3dytaXJ4+DjYeVAzTjmZ3kEAR0UgyTHCSGnqPtit3mjfhL+O67rat2+f9u3bN+GvdSKHB5KOfZ30kAA4Ju4d5Fgg4OMvxBLjplz1dEeVSqYm/LXy6WdreDDtsJ7uqMgjAI6FQAJMIGOMYoMxHezssl2VnDs8HA0ODCqZKP71VwCMDrdscigYdOQjApacfb/tyMntGlvKysoUDAYVDAYVCAQkDa3OOjiYuQmgMUY93VFVVFbYqCaAPEcgybF86lLHxIsNxvTb9963XY1x4ziOgsGgKisrFYlEVFlZqaqqKtXU1CgcDquyslKO46i3t1c//elP1dX1Uc+QMUYH9x9U07RGi+8AQL4ikOSIzyeWii8xxhi9/94+DQ5M/KqoEyUUCikcDquurk51dXWqrq5WKBRSIBBQeXl5eq2Tw9XW1ioSichxnIyBrPs7DuSy+gAKCIEkRxxH8vkIJKWkr7dfe3/bbrsax+Xz+eT3++X3+1VWVqaamho1NDRo8uTJCofD6ZVeHcfJeIzk+zY1NSkQCChxyLiRDw52y/O8Iwa8AgCBJEfoHSk9BzsPKjYweOKCOeL3+xUKhVRZWamKigqVl5ersrJSNTU1qq+vV01NzbjuNTN16lSFQqGMQJJMJtUb7VOkNjxurwOgOBBIcsTvJ5CUkmQyqZ4PeuW6E7cQ2olUVVWprq5OtbW1qqmpUUVFhYLBYDqMBAKBCe2pqKurOyLgJBJJ9XzQQyABcAQCSQ6Ul9M9XUqMMeqL9uuDg90T9hrDt058Pl/6tstwT0dDQ4Pq6+sVCARUVlaWfgw/L1cCgYDq6ur0wQcfpI+lkilFu3tzVgcAhYNAkgOOw+yaUuJ5Rnv37NPgON6uCQaDKi8vTw8kPfRWSyQSUUVFxRG9HfnwM3fSSSfp3XffTX+dclPq7++XMSYv6gcgfxBIJlhZmSM+d0vLQF+/2n/bMern+3w+VVRUKBwOKxKJqLq6WpWVlen/VlRUHHVmSz6aNm1a5gEzNBU6lUwpEAzYqRSAvEQgmWB+f378pYrcMMbovXd/q0Qiedxyh95yqaioUCQSUUNDgyKRiKqqqhQIBOT3+xUMBuX3+wv2Z2jSpElHHBsYGFQ8niCQAMhAIJlwhXkhweh0d/WoY29n+mvHceT3+xUIBNKrmdbW1mry5MnpmS3Dq5seGjoKNYAcbrhH59BVW3t7ejXQP6DqmiqLNQOQbwgkE8jvd5hdU2K6D/YoFAqpsaHxiKm14XBYVVVVJbUGh+M4qqurywgk/f0DisfiFmsFIB8RSIBxdMops3TqzNNVVVmVXsX08N4Oc4wtb4ulV+RQwwuk7d27N33MTbnq7+tngTQAGQgkE8RxhjbTQ2kJ19SoPFA5qnBxaFAplnAyHEgOd/DABwQSoAQYYxRPjKxHlEAygYrlooKRS7gJhQIVcsY4dqhYwonP51NdXZ3Kysrkum76+MHOg3JdT+O4MCyAPON5njr2dWr7q6+PqDx/nkwQekdKU8pLHvOWzGgZY9KPQjS8Qd+hotFeGc/eKrYAJpYxRp3t+9W2abN2/ea9ET2HQDJB2LumNHmeK2niwsOh4eTwR76qqqpSfX29pKEF3iZNmqTYYIyBrUCRMsao68AHev4nP9f+zpHv8E0gmQDcFi9dRkausfOXf74GlPLyctXU1EgaCiTD4aSnu8dmtQBMkK4DXdrw1HNZ/45z6ZwAwaCvoO/7Y2xcL2W7CpKO3ptig9/vV1VVVXoxuEAgIMdxtL/zoJX6AJg4iXhCr297Q9HuaNbPZUgZMM6SbkLl/grb1Tiq0YSSsYZrn8+nqqoq+f1+GWPSmwF2tu8f0/cFkD+G/+h5b9duvbdr96g+awgk4ywQcLhlU+JSbsJ2FcZVNh8sxwovtbW1CgaDSiaTisfjCgQC6u7qluu6BbMvD4BjM8Zo1zv/q1/+7CXF46MbH8alcwJwu6a0uZ4ro/wZw5FLxxpwW19fr4qKCrmuq1QqpUAgIDflKtrda7vKAMbIdV29+/Yu/eK5tlGHEYlAMq4cRywVD0n5M44kX4TDYQWDQaVSKaVSKfn9frmuq64DXbarBmAMjDFq39uhV9peVSwWG9P3IpCMI8eRfD4CSakzMkoW2W2bsfL7/enZNYODg0omk3JdTx90ddutGIAxiccTevvX76hnFINYD0cgGUesPYJhKTdpuwp5Z+rUqXIcR729vRocHJTneerr65fxSvP2FlAMBvr6te/99nH5XgSScRQIEEgwxDWuPEvrkeSrpqYm+Xw+xeNxJZNDgS0+GFMiSW8SUKhC5SFF6iLj8r0IJMAEMMb7cNVWDKuvrz9iwHcsFtfgwNjuOwOwp6KyUqedMUuh8tCYvxeBZJyUl9OU+IhnPAa2Hqa8vFyVlZUZxwb6BtQX7bNUIwBj5fM5OvVjs3Tm3DPGvmbRONWp5DkO033xEc94cg09JIdyHCc9sHXYYCymgYFBSzUCMB4CgYDmzT9bkdrwiQsfB4FkHPj9jsgiOJxnvLzaU8Y2x3E0bdq0jGOe66m/r1+uy3gboJBVVlZoztlnjul7EEjGgc9H7wiO5HopGQa2ZjjppJOOONbd1aNUkllJQKE79YxTNblh8qifTyAZI9YewbGkvJS8El2x9Wgcx1EkEpHfn7ljxQdd3UolGW8DFDLHcVRRWa4zZp8mv39020EQSMbI52P9ERyd57ncsjlMIBBQbW1txrH+3j6lXMbbAIWurKxMJ888SXWT6kb1fALJGIVCNCGOzsjIM/ZCiTFGnucpkUgoGo3qwIEDOnDggHp6epRIJOR5uR/jEgqFNGXKlIxj8XhC8cEY4Q0oArV1Ec06/ZRRbZrJbr9jwLARnIjrpaSysc/Pz5YxRolEQoODgxocHEyHEEkKBoOKRCKqrKxUdXW1fD5fzsZABYPBI3pIJKm7u0dTmqYc+QQABcXn8+mM2afp7Tff0QcHu7N6LoFkDFiZFSeSsrQWied5ikajcl1X7e3teuuttxSPx+U4jsrLy3XaaafppJNOkuM4qqmpyVm9ysrKVF1dLcdxMnpEsv3gApC/qmuqdebcj+mln2/J6nncbxiDsjKH2TU4Lhub7Blj0nvFxONx7dq1S9FoVKlUSq7ramBgQLt37073niRzOMPFcRxVVlYqGAxmHO/vG8hZHQBMvNNnn6ba+tqsnkMgGaWhhdBs1wL5zvVSMjmeaeO6ruLxuCTpwIEDOnjwoKSPpqYbY9Tb26v9+/fLcZx02Vypqak5YsXW4dtJAIpDRUW55s6bLV/ZyGMGgWSUgkF6RzAyub5tk0wm5XmeHMdJD1wd/lkd/q/neXI/nNni5niGSyQSUVVVVcYxpv0CxcXn82n6jJM0ecrI1yUhkAATLNe3bYwx6fEZDQ0N6V12Dw0ltbW1ampqOmIsRy5UV1eroqIi41gqRSABik1NpEannDpDZSPsJWFQ6yj4/Q5rj2DEUjkOJGVlZSorK5PruqqoqND555+vXbt2qbu7W8YYRSIRnXrqqSovL0+Xz3X96urq5PP55HlDK9kSSIDiU1ZWplM/Nku/eftdHdzfdcLyBJJR4nYNRsr9cIG0XP3MBAIB+f3+9MW+vLxcc+bMkaSj9ogEAoGc1OtQjY2NKisrS9fRTbHEPlCMIrVhLWg+X8/+6KcnLMstmyw5zlAPCTBSxnhD65HkiM/nU0VFxYjWF6moqFAolPt1UhoaGjJ6ZjxWagWK1rSTpo6oHIFkFLhdg2wYGbkmtxfcQCCgmpoa+Xwf/YofOobEcRxVVFSooqLCSm9fJBLJqJvr0UMClDpu2WSJMIJsDQ0yze0F13GcdCiJxWJy3aHbRj6fTz6fT4FAIN0zYiOQhEIhVVdXa2BgaP0Rz/UkI4lfL6BkEUiyFAzyiYns2dinZTiUBAIBua4rz/NUVlaW7iGxbdKkSers7JSknAc2APmnIAPJ8Id7MpG7FSaH+ctyt+8HioMjRzHF5TP2f928PLk1YoxRXV1d+nfZGKNEPCHHx+8WUGyGFz480R9mjinALTbfffddnXbaabarAQAARmjPnj06+eSTj3ne/p9so1BfXy9J2r17tyKRiOXaFIZoNKrp06drz549CofDtqtTEGiz7NFm2aPNskebZc9mmw1vVzFt2rTjlivIQDI8Oj8SifDDmKVwOEybZYk2yx5tlj3aLHu0WfZstdlIOg+Y9gsAAKwjkAAAAOsKMpCEQiHdeeedVlaYLFS0WfZos+zRZtmjzbJHm2WvENqsIGfZAACA4lKQPSQAAKC4EEgAAIB1BBIAAGAdgQQAAFhXkIHk/vvv1ymnnKLy8nItXLhQW7ZssV0la1544QV95jOf0bRp0+Q4jp544omM88YY3XHHHZo6daoqKirU0tKit99+O6NMV1eXli1bpnA4rNraWl177bXq6+vL4bvInTVr1uiCCy5QTU2NGhoadPnll2vnzp0ZZWKxmFpbWzVp0iRVV1dr6dKl6ujoyCize/duLVmyRJWVlWpoaNAtt9yiVCqVy7eSM2vXrtW8efPSCyo1Nzfr6aefTp+nvU7s7rvvluM4uummm9LHaLdMX/nKV9IbPw4/Zs+enT5Pex3d+++/rz//8z/XpEmTVFFRobPPPluvvPJK+nxBXQNMgVm3bp0JBoPmX//1X82OHTvMF7/4RVNbW2s6OjpsV82Kp556yvzt3/6t+e///m8jyTz++OMZ5++++24TiUTME088Yf7nf/7H/Mmf/ImZNWuWGRwcTJf55Cc/ac455xzz0ksvmZ///Ofm9NNPN5/73Ody/E5yY/Hixeahhx4yr7/+utm2bZv51Kc+ZWbMmGH6+vrSZa6//nozffp0s3HjRvPKK6+YRYsWmd/93d9Nn0+lUuass84yLS0t5rXXXjNPPfWUmTx5slm9erWNtzThfvSjH5kf//jH5q233jI7d+40f/M3f2MCgYB5/fXXjTG014ls2bLFnHLKKWbevHnmxhtvTB+n3TLdeeed5nd+53fMvn370o/9+/enz9NeR+rq6jIzZ840X/jCF8zmzZvNu+++a5599lnzzjvvpMsU0jWg4ALJhRdeaFpbW9Nfu65rpk2bZtasWWOxVvnh8EDieZ5pamoy3/zmN9PHuru7TSgUMv/+7/9ujDHmjTfeMJLMyy+/nC7z9NNPG8dxzPvvv5+zutvS2dlpJJlNmzYZY4baJxAImMceeyxd5te//rWRZNra2owxQyHQ5/OZ9vb2dJm1a9eacDhs4vF4bt+AJXV1deaf//mfaa8T6O3tNWeccYbZsGGD+YM/+IN0IKHdjnTnnXeac84556jnaK+ju/XWW83HP/7xY54vtGtAQd2ySSQS2rp1q1paWtLHfD6fWlpa1NbWZrFm+WnXrl1qb2/PaK9IJKKFCxem26utrU21tbVasGBBukxLS4t8Pp82b96c8zrnWk9Pj6SPNmzcunWrkslkRpvNnj1bM2bMyGizs88+W42NjekyixcvVjQa1Y4dO3JY+9xzXVfr1q1Tf3+/mpubaa8TaG1t1ZIlSzLaR+Ln7FjefvttTZs2TaeeeqqWLVum3bt3S6K9juVHP/qRFixYoD/7sz9TQ0ODzjvvPH3ve99Lny+0a0BBBZIDBw7Idd2MHzhJamxsVHt7u6Va5a/hNjlee7W3t6uhoSHjvN/vV319fdG3qed5uummm3TRRRfprLPOkjTUHsFgULW1tRllD2+zo7Xp8LlitH37dlVXVysUCun666/X448/rrlz59Jex7Fu3Tq9+uqrWrNmzRHnaLcjLVy4UA8//LCeeeYZrV27Vrt27dLv/d7vqbe3l/Y6hnfffVdr167VGWecoWeffVYrVqzQX/3VX+mRRx6RVHjXgILc7RcYD62trXr99df1i1/8wnZV8t6ZZ56pbdu2qaenR//1X/+l5cuXa9OmTbarlbf27NmjG2+8URs2bFB5ebnt6hSESy+9NP3/8+bN08KFCzVz5kz953/+pyoqKizWLH95nqcFCxboG9/4hiTpvPPO0+uvv64HH3xQy5cvt1y77BVUD8nkyZNVVlZ2xMjqjo4ONTU1WapV/hpuk+O1V1NTkzo7OzPOp1IpdXV1FXWbrly5UuvXr9fPfvYznXzyyenjTU1NSiQS6u7uzih/eJsdrU2HzxWjYDCo008/XfPnz9eaNWt0zjnn6Nvf/jbtdQxbt25VZ2enzj//fPn9fvn9fm3atEn33Xef/H6/GhsbabcTqK2t1cc+9jG98847/Jwdw9SpUzV37tyMY3PmzEnf6iq0a0BBBZJgMKj58+dr48aN6WOe52njxo1qbm62WLP8NGvWLDU1NWW0VzQa1ebNm9Pt1dzcrO7ubm3dujVd5rnnnpPneVq4cGHO6zzRjDFauXKlHn/8cT333HOaNWtWxvn58+crEAhktNnOnTu1e/fujDbbvn17xi/xhg0bFA6Hj/hwKFae5ykej9Nex3DxxRdr+/bt2rZtW/qxYMECLVu2LP3/tNvx9fX16Te/+Y2mTp3Kz9kxXHTRRUcsW/DWW29p5syZkgrwGpDTIbTjYN26dSYUCpmHH37YvPHGG+a6664ztbW1GSOrS0lvb6957bXXzGuvvWYkmX/4h38wr732mnnvvfeMMUNTvmpra80Pf/hD86tf/cpcdtllR53ydd5555nNmzebX/ziF+aMM84o2mm/K1asMJFIxDz//PMZ0wsHBgbSZa6//nozY8YM89xzz5lXXnnFNDc3m+bm5vT54emFl1xyidm2bZt55plnzJQpU4p2euFtt91mNm3aZHbt2mV+9atfmdtuu804jmN+8pOfGGNor5E6dJaNMbTb4b70pS+Z559/3uzatcv88pe/NC0tLWby5Mmms7PTGEN7Hc2WLVuM3+83X//6183bb79tfvCDH5jKykrz/e9/P12mkK4BBRdIjDHmO9/5jpkxY4YJBoPmwgsvNC+99JLtKlnzs5/9zEg64rF8+XJjzNC0ry9/+cumsbHRhEIhc/HFF5udO3dmfI+DBw+az33uc6a6utqEw2FzzTXXmN7eXgvvZuIdra0kmYceeihdZnBw0PzlX/6lqaurM5WVleZP//RPzb59+zK+z//+7/+aSy+91FRUVJjJkyebL33pSyaZTOb43eTGX/zFX5iZM2eaYDBopkyZYi6++OJ0GDGG9hqpwwMJ7ZbpqquuMlOnTjXBYNCcdNJJ5qqrrspYT4P2Oronn3zSnHXWWSYUCpnZs2ebf/qnf8o4X0jXAMcYY3LbJwMAAJCpoMaQAACA4kQgAQAA1hFIAACAdQQSAABgHYEEAABYRyABAADWEUgAAIB1BBIAAGAdgQQAAFhHIAEAANYRSAAAgHUEEgAAYN3/B6y+OOqzOjkgAAAAAElFTkSuQmCC",
-      "text/plain": [
-       "<Figure size 640x480 with 1 Axes>"
-      ]
-     },
-     "metadata": {},
-     "output_type": "display_data"
-    }
-   ],
-=======
-   "outputs": [],
->>>>>>> 3b4a12ce
-   "source": [
-    "diagram = builder.Build()\n",
-    "simulator = Simulator(diagram)"
-   ]
-  },
-  {
-   "cell_type": "code",
-   "execution_count": 10,
-   "metadata": {},
-   "outputs": [
-    {
-     "ename": "KeyboardInterrupt",
-     "evalue": "",
-     "output_type": "error",
-     "traceback": [
-      "\u001b[0;31m---------------------------------------------------------------------------\u001b[0m",
-      "\u001b[0;31mKeyboardInterrupt\u001b[0m                         Traceback (most recent call last)",
-      "Cell \u001b[0;32mIn[10], line 2\u001b[0m\n\u001b[1;32m      1\u001b[0m simulator\u001b[38;5;241m.\u001b[39mset_target_realtime_rate(\u001b[38;5;241m1.0\u001b[39m)\n\u001b[0;32m----> 2\u001b[0m \u001b[43msimulator\u001b[49m\u001b[38;5;241;43m.\u001b[39;49m\u001b[43mAdvanceTo\u001b[49m\u001b[43m(\u001b[49m\u001b[43mnp\u001b[49m\u001b[38;5;241;43m.\u001b[39;49m\u001b[43minf\u001b[49m\u001b[43m)\u001b[49m\n",
-      "\u001b[0;31mKeyboardInterrupt\u001b[0m: "
-     ]
-    },
-    {
-     "ename": "KeyboardInterrupt",
-     "evalue": "",
-     "output_type": "error",
-     "traceback": [
-      "\u001b[0;31m---------------------------------------------------------------------------\u001b[0m",
-      "\u001b[0;31mKeyboardInterrupt\u001b[0m                         Traceback (most recent call last)",
-      "Cell \u001b[0;32mIn[16], line 2\u001b[0m\n\u001b[1;32m      1\u001b[0m simulator\u001b[38;5;241m.\u001b[39mset_target_realtime_rate(\u001b[38;5;241m1.0\u001b[39m)\n\u001b[0;32m----> 2\u001b[0m \u001b[43msimulator\u001b[49m\u001b[38;5;241;43m.\u001b[39;49m\u001b[43mAdvanceTo\u001b[49m\u001b[43m(\u001b[49m\u001b[43mnp\u001b[49m\u001b[38;5;241;43m.\u001b[39;49m\u001b[43minf\u001b[49m\u001b[43m)\u001b[49m\n",
-      "\u001b[0;31mKeyboardInterrupt\u001b[0m: "
-     ]
-    }
-   ],
-   "source": [
-    "simulator.set_target_realtime_rate(1.0)\n",
-    "simulator.AdvanceTo(np.inf)"
-   ]
-  }
- ],
- "metadata": {
-  "kernelspec": {
-   "display_name": "usr",
-   "language": "python",
-   "name": "python3"
-  },
-  "language_info": {
-   "codemirror_mode": {
-    "name": "ipython",
-    "version": 3
-   },
-   "file_extension": ".py",
-   "mimetype": "text/x-python",
-   "name": "python",
-   "nbconvert_exporter": "python",
-   "pygments_lexer": "ipython3",
-   "version": "3.10.12"
-  }
- },
- "nbformat": 4,
- "nbformat_minor": 2
+  "nbformat": 4,
+  "nbformat_minor": 2
 }